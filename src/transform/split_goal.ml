(********************************************************************)
(*                                                                  *)
(*  The Why3 Verification Platform   /   The Why3 Development Team  *)
(*  Copyright 2010-2016   --   INRIA - CNRS - Paris-Sud University  *)
(*                                                                  *)
(*  This software is distributed under the terms of the GNU Lesser  *)
(*  General Public License version 2.1, with the special exception  *)
(*  on linking described in file LICENSE.                           *)
(*                                                                  *)
(********************************************************************)

open Ident
open Ty
open Term
open Decl

type split = {
  right_only : bool;
  byso_split : bool;
  side_split : bool;
  stop_split : bool;
  asym_split : bool;
  comp_match : known_map option;
}

let stop_split = Ident.create_label "stop_split"
let compiled = Ident.create_label "split_goal: compiled match"
let case_label = Ident.create_label "case_split"

let stop f = Slab.mem stop_split f.t_label
let asym f = Slab.mem Term.asym_label f.t_label
let keep f = Slab.mem Term.keep_on_simp_label f.t_label
let case f = Slab.mem case_label f.t_label

let unstop f =
  t_label ?loc:f.t_loc (Slab.remove stop_split f.t_label) f

(* Represent monoid of formula interpretation for conjonction and disjunction *)
module M = struct

  (* Multiplication tree *)
  type comb = Base of term | Op of comb * comb

  (* zero: false for /\, true for \/
     unit: true for /\, false for \/ *)
  type monoid = Zero of term | Unit | Comb of comb

  (* inject formula into monoid. *)
  let (!+) a = Comb (Base a)

  let rec filter c = match c with
    | Base a when keep a -> Some c
    | Base _ -> None
    | Op (a,b) ->
        match filter a, filter b with
        | None, u | u, None -> u
        | Some a, Some b -> Some (Op (a,b))

  (* monoid law. *)
  let (++) a b =
    match a, b with
    | _, Unit -> a
    | Unit, _ -> b
    | Zero ta, Comb b -> begin match filter b with
        | None -> a
        | Some b -> Comb (Op (Base ta,b))
        end
    | Comb a, Zero tb -> begin match filter a with
        | None -> b
        | Some a -> Comb (Op (a,Base tb))
        end
    | Zero _, Zero _ -> a
    | Comb ca, Comb cb -> Comb (Op (ca, cb))

  (* (base -> base) morphism application. *)
  let rec cmap f = function
    | Base a -> Base (f a)
    | Op (a,b) -> Op (cmap f a, cmap f b)

  (* (base -> general) morphism application *)
  let rec cbind f = function
    | Base a -> f a
    | Op (a,b) -> Op (cbind f a, cbind f b)

  (* Apply morphism phi from monoid 1 to monoid 2
     (law may change)
     Implicit morphism phi must respect:
     phi(zero_1) = f0 (term representing the zero)
     phi(unit_1) = unit_2
     phi(x `law_1` y) = phi(x) `law_2` phi(y)
     phi(a) = f a (for base values, and f a is a base value)
     Intended: monotone context closure, negation *)
  let map f0 f = function
    | Zero t -> f0 t
    | Unit -> Unit
    | Comb c -> Comb (cmap f c)

  (* Apply bimorphism phi from monoids 1 and 2 to monoid 3
     Implicit bimorphism phi must respect:
     - partial applications of phi (phi(a,_) and phi(_,b)) are morphisms
     - phi(zero,b) = f0_ 'term for zero' b (for b a base value,
                                            f0_ _ b is a base value)
     - phi(a,zero) = f_0 'term for zero' a (for a a base value,
                                            f_0 a _ is a base value)
     - phi(zero,zero) = f00 'term for first zero' 'term for second zero'
     - phi(a,b) = f a b (for a,b base value, and f a b is a base value)
     Intended: mainly /\, \/ and ->
   *)
  let bimap f00 f0_ f_0 f a b = match a, b with
    | Unit, _ | _, Unit -> Unit
    | Zero t1, Zero t2 -> f00 t1 t2
    | Zero t1, Comb cb ->  Comb (cmap (f0_ t1) cb)
    | Comb ca, Zero t2 -> Comb (cmap (f_0 t2) ca)
    | Comb ca, Comb cb -> Comb (cbind (fun x -> cmap (f x) cb) ca)

  let rec to_list m acc = match m with
    | Base a -> a :: acc
    | Op (a,b) -> to_list a (to_list b acc)

  let to_list = function
    | Zero t -> [t]
    | Unit -> []
    | Comb c -> to_list c []

end

type split_ret = {
  pos : M.monoid;
  neg : M.monoid;
  bwd : term;
  fwd : term;
  side : M.monoid;
}

<<<<<<< HEAD
let rec split_pos ro acc f = match f.t_node with
  | _ when ro.stop_label && stop f -> unstop f :: acc
  | Ttrue -> if keep f then f::acc else acc
  | Tfalse -> f::acc
  | Tapp _ -> f::acc
  | Tbinop (Tand,f1,f2) when ro.respect_as && asym f1 ->
      let f1 = t_label_copy f f1 in
      split_pos ro (split_pos ro acc (t_implies f1 f2)) f1
=======
let rec drop_byso f = match f.t_node with
  | Tbinop (Timplies,{ t_node = Tbinop (Tor,_,{ t_node = Ttrue }) },f) ->
      drop_byso f
  | Tbinop (Tand,f,{ t_node = Tbinop (Tor,_,{ t_node = Ttrue }) }) ->
      drop_byso f
  | _ -> t_map drop_byso f


open M

let pat_condition kn tv cseen p =
  match p.pat_node with
  | Pwild ->
      let csl,sbs = match p.pat_ty.ty_node with
        | Tyapp (ts,_) ->
            Decl.find_constructors kn ts,
            let ty = ty_app ts (List.map ty_var ts.ts_args) in
            ty_match Mtv.empty ty p.pat_ty
        | _ -> assert false in
      let csall = Sls.of_list (List.rev_map fst csl) in
      let csnew = Sls.diff csall cseen in
      assert (not (Sls.is_empty csnew));
      let add_cs cs g =
        let mk_v ty = create_vsymbol (id_fresh "w") (ty_inst sbs ty) in
        let vl = List.map mk_v cs.ls_args in
        let f = t_equ tv (fs_app cs (List.map t_var vl) p.pat_ty) in
        g ++ !+ (t_exists_close_simp vl [] f) in
      let g = Sls.fold add_cs csnew Unit in
      csall, [], g
  | Papp (cs, pl) ->
      let vl = List.map (function
        | {pat_node = Pvar v} -> v | _ -> assert false) pl in
      let g = t_equ tv (fs_app cs (List.map t_var vl) p.pat_ty) in
      Sls.add cs cseen, vl, !+g
  | _ -> assert false

let rec fold_cond = function
  | Base a -> a
  | Op (a,b) -> t_or (fold_cond a) (fold_cond b)

let fold_cond = function
  | Comb c -> !+ (fold_cond c)
  | x -> x

let rec split_core sp f =
  let rc = split_core sp in
  let (~-) = t_label_copy f in
  let ro = sp.right_only in
  let alias fo1 unop f1 = if fo1 == f1 then f else - unop f1 in
  let alias2 fo1 fo2 binop f1 f2 =
    if fo1 == f1 && fo2 == f2 then f else - binop f1 f2 in
  let case f1 fm1 sp1 = if not ro || case f1 then sp1 else !+fm1 in
  let ngt _ a = t_not a and cpy _ a = a in
  let bimap = bimap (fun _ t -> Zero t) cpy in
  let iclose = bimap ngt t_implies in
  let aclose = bimap cpy t_and in
  let nclose ps = map (fun t -> Zero (t_label_copy t t_true)) t_not ps in
  let ret pos neg bwd fwd side = { pos; neg; bwd; fwd; side } in
  let r = match f.t_node with
  | _ when sp.stop_split && stop f ->
      let df = drop_byso f in
      ret !+(unstop f) !+(unstop df) f df Unit
  | (Ttrue | Tfalse) when keep f -> ret !+f !+f f f Unit
  | Ttrue -> ret Unit (Zero f) f f Unit
  | Tfalse -> ret (Zero f) Unit f f Unit
  | Tapp _ -> let uf = !+f in ret uf uf f f Unit
    (* f1 so f2 *)
  | Tbinop (Tand,f1,{ t_node = Tbinop (Tor,f2,{ t_node = Ttrue }) }) ->
      if not (sp.byso_split && asym f2) then rc f1 else
      let (&&&) f1 f2 = - t_and f1 f2 in
      let sf1 = rc f1 and sf2 = rc f2 in
      let fwd = sf1.fwd &&& sf2.fwd in
      let cf1 = case f1 sf1.fwd sf1.neg and cf2 = case f2 sf2.fwd sf2.neg in
      let neg = bimap cpy (&&&) cf1 cf2 in
      let close = iclose cf1 in
      let lside = if sp.side_split then close sf2.pos else
        !+(t_implies sf1.fwd sf2.bwd) in
      ret sf1.pos neg sf1.bwd fwd (sf1.side ++ lside ++ close sf2.side)
>>>>>>> 8a6f61ed
  | Tbinop (Tand,f1,f2) ->
      let (&&&) = alias2 f1 f2 t_and in
      let sf1 = rc f1 and sf2 = rc f2 in
      let fwd = sf1.fwd &&& sf2.fwd and bwd = sf1.bwd &&& sf2.bwd in
      let cf1 = case f1 sf1.fwd sf1.neg and cf2 = case f2 sf2.fwd sf2.neg in
      let neg = bimap cpy (&&&) cf1 cf2 in
      let close = if sp.asym_split && asym f1 then iclose cf1 else fun x -> x in
      ret (sf1.pos ++ close sf2.pos) neg bwd fwd (sf1.side ++ close sf2.side)
  (* f1 by f2 *)
  | Tbinop (Timplies,{ t_node = Tbinop (Tor,f2,{ t_node = Ttrue }) },f1) ->
      if not (sp.byso_split && asym f2) then rc f1 else
      let sf1 = rc f1 and sf2 = rc f2 in
      let close = iclose (case f2 sf2.fwd sf2.neg) in
      let lside = if sp.side_split then close sf1.pos else
        !+(t_implies sf2.fwd sf1.bwd) in
      ret sf2.pos sf1.neg sf2.bwd sf1.fwd (sf2.side ++ lside ++ close sf1.side)
  | Tbinop (Timplies,f1,f2) ->
      let (>->) = alias2 f1 f2 t_implies in
      let sf1 = rc f1 and sf2 = rc f2 in
      let fwd = sf1.bwd >-> sf2.fwd and bwd = sf1.fwd >-> sf2.bwd in
      let cf1 = case f1 sf1.fwd sf1.neg in
      let close = bimap (fun _ a -> - t_not a) (>->) cf1 in
      let neg1 = nclose sf1.pos in
      let neg2 = if not (sp.asym_split && asym f1) then sf2.neg else
        aclose cf1 sf2.neg in
      let neg = neg1 ++ neg2 in
      ret (close sf2.pos) neg bwd fwd (sf1.side ++ iclose cf1 sf2.side)
  | Tbinop (Tor,f1,f2) ->
      let (|||) = alias2 f1 f2 t_or in
      let sf1 = rc f1 and sf2 = rc f2 in
      let fwd = sf1.fwd ||| sf2.fwd and bwd = sf1.bwd ||| sf2.bwd in
      let cb1 = case f1 sf1.bwd sf1.pos and cb2 = case f2 sf2.bwd sf2.pos in
      let pos = bimap cpy (|||) cb1 cb2 in
      let side2, neg2 =
        if sp.asym_split && asym f1
        then bimap cpy (|||) cb1 sf2.side, aclose (nclose cb1) sf2.neg
        else sf2.side, sf2.neg
      in
      ret pos (sf1.neg ++ neg2) bwd fwd (sf1.side ++ side2)
  | Tbinop (Tiff,f1,f2) ->
      let sf1 = rc f1 and sf2 = rc f2 in
      let df = if sf1.fwd == sf1.bwd && sf2.fwd == sf2.bwd
        then alias2 f1 f2 t_iff sf1.fwd sf2.fwd else drop_byso f in
      let cf1 = case f1 sf1.fwd sf1.neg and cf2 = case f2 sf2.fwd sf2.neg in
      let cb1 = case f1 sf1.bwd sf1.pos and cb2 = case f2 sf2.bwd sf2.pos in
      let pos = iclose cf1 sf2.pos ++ iclose cf2 sf1.pos in
      let neg_top = aclose cf1 cf2 in
      let neg_bot = aclose (nclose cb1) (nclose cb2) in
      ret pos (neg_top ++ neg_bot) df df (sf1.side ++ sf2.side)
  | Tif (fif,fthen,felse) ->
      let sfi = rc fif and sft = rc fthen and sfe = rc felse in
      let dfi = if sfi.fwd == sfi.bwd then sfi.fwd else drop_byso fif in
      let rebuild fif2 fthen2 felse2 =
        if fif == fif2 && fthen == fthen2 && felse == felse2 then f else
        t_if fif2 fthen2 felse2
      in
      let fwd = rebuild dfi sft.fwd sfe.fwd in
      let bwd = rebuild dfi sft.bwd sfe.bwd in
      let cfi = case fif sfi.fwd sfi.neg in
      let cbi = case fif sfi.bwd sfi.pos in
      let ncbi = nclose cbi in
      let pos = iclose cfi sft.pos ++ iclose ncbi sfe.pos in
      let neg = aclose cfi sft.neg ++ aclose ncbi sfe.neg in
      let side = sfi.side ++ iclose cfi sft.side ++ iclose ncbi sfe.side in
      ret pos neg bwd fwd side
  | Tnot f1 ->
      let sf = rc f1 in
      let (!) = alias f1 t_not in
      let (|>) zero = map (fun t -> !+(t_label_copy t zero)) (!) in
      ret (t_false |> sf.neg) (t_true |> sf.pos) !(sf.fwd) !(sf.bwd) sf.side
  | Tlet (t,fb) ->
      let vs, f1 = t_open_bound fb in
      let (!) = alias f1 (t_let_close vs t) in
      let sf = rc f1 in
      let (!!) = map (fun t -> Zero t) (!) in
      ret !!(sf.pos) !!(sf.neg) !(sf.bwd) !(sf.fwd) !!(sf.side)
  | Tcase (t,bl) ->
      let k join =
        let case_close bl2 =
          if Lists.equal (==) bl bl2 then f else t_case t bl2 in
        let sbl = List.map (fun b ->
          let p, f, close = t_open_branch_cb b in
          p, close, split_core sp f) bl in
        let blfwd = List.map (fun (p, close, sf) -> close p sf.fwd) sbl in
        let fwd = case_close blfwd in
        let blbwd = List.map (fun (p, close, sf) -> close p sf.bwd) sbl in
        let bwd = case_close blbwd in
        let pos, neg, side = join sbl in
        ret pos neg bwd fwd side
      in
      begin match sp.comp_match with
      | None ->
          let join sbl =
            let rec zip_all bf_top bf_bot = function
              | [] -> Unit, Unit, Unit, [], []
              | (p, close, sf) :: q ->
                let c_top = close p t_true and c_bot = close p t_false in
                let dp_top = c_top :: bf_top and dp_bot = c_bot :: bf_bot in
                let pos, neg, side, af_top, af_bot = zip_all dp_top dp_bot q in
                let fzip bf af mid =
                  t_case t (List.rev_append bf (close p mid::af)) in
                let zip bf mid af =
                  map (fun t -> !+(fzip bf af t)) (fzip bf af) mid in
                zip bf_top sf.pos af_top ++ pos,
                zip bf_bot sf.neg af_bot ++ neg,
                zip bf_top sf.side af_top ++ side,
                c_top :: af_top,
                c_bot :: af_bot
            in
            let pos, neg, side, _, _ = zip_all [] [] sbl in
            pos, neg, side
          in
          k join
      | Some kn ->
          if Slab.mem compiled f.t_label
          then
            let lab = Slab.remove compiled f.t_label in
            let join sbl =
              let vs = create_vsymbol (id_fresh "q") (t_type t) in
              let tv = t_var vs in
              let (~-) fb =
                t_label ?loc:f.t_loc lab (t_let_close_simp vs t fb) in
              let _, pos, neg, side =
                List.fold_left (fun (cseen, pos, neg, side) (p, _, sf) ->
                  let cseen, vl, cond = pat_condition kn tv cseen p in
                  let cond = if ro then fold_cond cond else cond in
                  let fcl t = - t_forall_close_simp vl [] t in
                  let ecl t = - t_exists_close_simp vl [] t in
                  let ps cond f = fcl (t_implies_simp cond f) in
                  let ng cond f = ecl (t_and_simp cond f) in
                  let ngt _ a = fcl (t_not a) and tag _ a = ecl a in
                  let pos  = pos  ++ bimap ngt ps cond sf.pos  in
                  let neg  = neg  ++ bimap tag ng cond sf.neg  in
                  let side = side ++ bimap ngt ps cond sf.side in
                  cseen, pos, neg, side
                ) (Sls.empty, Unit, Unit, Unit) sbl
              in
              pos, neg, side
            in
            k join
          else
            let mk_let = t_let_close_simp in
            let mk_case t bl = t_label_add compiled (t_case_close t bl) in
            let mk_b b = let p, f = t_open_branch b in [p], f in
            let bl = List.map mk_b bl in
            let f = Pattern.compile_bare ~mk_case ~mk_let [t] bl in
            split_core sp f
      end
  | Tquant (qn,fq) ->
      let vsl, trl, f1 = t_open_quant fq in
      let close = alias f1 (t_quant_close qn vsl trl) in
      let sf = rc f1 in
      let bwd = close sf.bwd and fwd = close sf.fwd in
      let pos, neg = match qn with
        | Tforall -> map (fun t -> Zero t) close sf.pos, !+fwd
        | Texists -> !+bwd, map (fun t -> Zero t) close sf.neg
      in
      let side = map (fun t -> Zero t) (t_forall_close vsl trl) sf.side in
      ret pos neg bwd fwd side
  | Tvar _ | Tconst _ | Teps _ -> raise (FmlaExpected f)
  in
  match r with
  | { side = M.Zero _ as side } ->
      { pos = Unit; neg = Unit; fwd = t_false; bwd = t_true; side }
  | _ -> r


let full_split kn = {
  right_only = false;
  byso_split = false;
  side_split = true;
  stop_split = false;
  asym_split = true;
  comp_match = kn;
}

let right_split kn = { (full_split kn) with right_only = true }
let full_proof  kn = { (full_split kn) with stop_split = true;
                                            byso_split = true }
let right_proof kn = { (full_proof kn) with right_only = true }
let full_intro  kn = { (full_split kn) with asym_split = false;
                                            stop_split = true }
let right_intro kn = { (full_intro kn) with right_only = true }

let split_pos sp f =
  let core = split_core sp f in
  assert (core.side = Unit);
  to_list core.pos

let split_neg sp f =
  let core = split_core sp f in
  assert (core.side = Unit);
  to_list core.neg

let split_proof sp f =
  let core = split_core sp f in
  to_list (core.pos ++ core.side)

let split_pos_full  ?known_map f = split_pos (full_split known_map)  f
let split_pos_right ?known_map f = split_pos (right_split known_map) f

let split_neg_full  ?known_map f = split_neg (full_split known_map)  f
let split_neg_right ?known_map f = split_neg (right_split known_map) f

let split_proof_full  ?known_map f = split_proof (full_proof known_map)  f
let split_proof_right ?known_map f = split_proof (right_proof known_map) f

let split_intro_full  ?known_map f = split_pos (full_intro known_map)  f
let split_intro_right ?known_map f = split_pos (right_intro known_map) f

let split_goal sp pr f =
  let make_prop f = [create_prop_decl Pgoal pr f] in
  List.map make_prop (split_proof sp f)

let split_axiom sp pr f =
  let make_prop f =
    let pr = create_prsymbol (id_clone pr.pr_name) in
    create_prop_decl Paxiom pr f in
  let sp = { sp with asym_split = false; byso_split = false } in
  match split_pos sp f with
    | [f] -> [create_prop_decl Paxiom pr f]
    | fl  -> List.map make_prop fl

let split_all sp d = match d.d_node with
  | Dprop (Pgoal, pr,f) ->  split_goal  sp pr f
  | Dprop (Paxiom,pr,f) -> [split_axiom sp pr f]
  | _ -> [[d]]

let split_premise sp d = match d.d_node with
  | Dprop (Paxiom,pr,f) ->  split_axiom sp pr f
  | _ -> [d]

let prep_goal split = Trans.store (fun t ->
  let split = split (Some (Task.task_known t)) in
  let trans = Trans.goal_l (split_goal split) in
  Trans.apply trans t)

let prep_all split = Trans.store (fun t ->
  let split = split (Some (Task.task_known t)) in
  let trans = Trans.decl_l (split_all split) None in
  Trans.apply trans t)

let prep_premise split = Trans.store (fun t ->
  let split = split (Some (Task.task_known t)) in
  let trans = Trans.decl (split_premise split) None in
  Trans.apply trans t)

let split_goal_full  = prep_goal full_proof
let split_goal_right = prep_goal right_proof
let split_goal_wp    = split_goal_right

let split_all_full  = prep_all full_proof
let split_all_right = prep_all right_proof
let split_all_wp    = split_all_right

let split_premise_full  = prep_premise full_proof
let split_premise_right = prep_premise right_proof
let split_premise_wp    = split_premise_right

let () = Trans.register_transform_l "split_goal_full" split_goal_full
  ~desc:"Put@ the@ goal@ in@ a@ conjunctive@ form,@ \
  returns@ the@ corresponding@ set@ of@ subgoals.@ The@ number@ of@ subgoals@ \
  generated@ may@ be@ exponential@ in@ the@ size@ of@ the@ initial@ goal."
let () = Trans.register_transform_l "split_all_full" split_all_full
  ~desc:"Same@ as@ split_goal_full,@ but@ also@ split@ premises."
let () = Trans.register_transform "split_premise_full" split_premise_full
  ~desc:"Same@ as@ split_all_full,@ but@ split@ only@ premises."

let () = Trans.register_transform_l "split_goal_right" split_goal_right
  ~desc:"@[<hov 2>Same@ as@ split_goal_full,@ but@ don't@ split:@,\
      - @[conjunctions under disjunctions@]@\n\
      - @[conjunctions on the left of implications.@]@]"
let () = Trans.register_transform_l "split_all_right" split_all_right
  ~desc:"Same@ as@ split_goal_right,@ but@ also@ split@ premises."
let () = Trans.register_transform "split_premise_right" split_premise_right
  ~desc:"Same@ as@ split_all_right,@ but@ split@ only@ premises."

let () = Trans.register_transform_l "split_goal_wp" split_goal_wp
  ~desc:"Same@ as@ split_goal_right."
let () = Trans.register_transform_l "split_all_wp" split_all_wp
  ~desc:"Same@ as@ split_goal_wp,@ but@ also@ split@ premises."
let () = Trans.register_transform "split_premise_wp" split_premise_wp
  ~desc:"Same@ as@ split_all_wp,@ but@ split@ only@ premises."
<|MERGE_RESOLUTION|>--- conflicted
+++ resolved
@@ -132,16 +132,6 @@
   side : M.monoid;
 }
 
-<<<<<<< HEAD
-let rec split_pos ro acc f = match f.t_node with
-  | _ when ro.stop_label && stop f -> unstop f :: acc
-  | Ttrue -> if keep f then f::acc else acc
-  | Tfalse -> f::acc
-  | Tapp _ -> f::acc
-  | Tbinop (Tand,f1,f2) when ro.respect_as && asym f1 ->
-      let f1 = t_label_copy f f1 in
-      split_pos ro (split_pos ro acc (t_implies f1 f2)) f1
-=======
 let rec drop_byso f = match f.t_node with
   | Tbinop (Timplies,{ t_node = Tbinop (Tor,_,{ t_node = Ttrue }) },f) ->
       drop_byso f
@@ -220,7 +210,6 @@
       let lside = if sp.side_split then close sf2.pos else
         !+(t_implies sf1.fwd sf2.bwd) in
       ret sf1.pos neg sf1.bwd fwd (sf1.side ++ lside ++ close sf2.side)
->>>>>>> 8a6f61ed
   | Tbinop (Tand,f1,f2) ->
       let (&&&) = alias2 f1 f2 t_and in
       let sf1 = rc f1 and sf2 = rc f2 in
