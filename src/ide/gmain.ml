(********************************************************************)
(*                                                                  *)
(*  The Why3 Verification Platform   /   The Why3 Development Team  *)
(*  Copyright 2010-2016   --   INRIA - CNRS - Paris-Sud University  *)
(*                                                                  *)
(*  This software is distributed under the terms of the GNU Lesser  *)
(*  General Public License version 2.1, with the special exception  *)
(*  on linking described in file LICENSE.                           *)
(*                                                                  *)
(********************************************************************)


open Format

open Why3
open Whyconf
open Gconfig
open Stdlib
open Debug

module C = Whyconf

external reset_gc : unit -> unit = "ml_reset_gc"

(* Setting a Gc.alarm is pointless; the function has to be called manually
   before each lablgtk operation. Indeed, each major slice resets
   caml_extra_heap_resources to zero, but alarms are executed only at
   finalization time, that is, after a full collection completes. Note that
   manual calls can fail to prevent extraneous collections too, if a major
   slice happens right in the middle of a sequence of lablgtk operations due
   to memory starvation. Hopefully, it seldom happens. *)
let () = reset_gc ()

let debug = Debug.lookup_flag "ide_info"

let debug_show_text_cntexmp = Debug.register_info_flag "show_text_cntexmp"
  ~desc:"Print@ textual@ counterexample@ before@ printing@ counterexample@ interleaved@ with@ cource@ code."

(************************)
(* parsing command line *)
(************************)

let files = Queue.create ()
let opt_parser = ref None

let spec = Arg.align [
  "-F", Arg.String (fun s -> opt_parser := Some s),
      "<format> select input format (default: \"why\")";
  "--format", Arg.String (fun s -> opt_parser := Some s),
      " same as -F";
(*
  "-f",
   Arg.String (fun s -> input_files := s :: !input_files),
   "<file> add file to the project (ignored if it is already there)";
*)
  Termcode.arg_extra_expl_prefix
]

let usage_str = sprintf
  "Usage: %s [options] [<file.why>|<project directory>]..."
  (Filename.basename Sys.argv.(0))

let gconfig = try
  let config, base_config, env =
    Whyconf.Args.initialize spec (fun f -> Queue.add f files) usage_str in
  if Queue.is_empty files then Whyconf.Args.exit_with_usage spec usage_str;
  Gconfig.load_config config base_config env;
  Gconfig.config ()

  with e when not (Debug.test_flag Debug.stack_trace) ->
    eprintf "%a@." Exn_printer.exn_printer e;
    exit 1

let () =
  Debug.dprintf debug "[GUI] Init the GTK interface...@?";
  ignore (GtkMain.Main.init ());
  Debug.dprintf debug " done.@.";
  Gconfig.init ()

let (why_lang, any_lang) =
  let main = Gconfig.get_main () in
  let load_path = Filename.concat (datadir main) "lang" in
  let languages_manager =
    GSourceView2.source_language_manager ~default:true
  in
  languages_manager#set_search_path
    (load_path :: languages_manager#search_path);
  let why_lang =
    match languages_manager#language "why3" with
    | None ->
        eprintf "language file for 'why3' not found in directory %s@."
          load_path;
        exit 1
    | Some _ as l -> l in
  let any_lang filename =
    match languages_manager#guess_language ~filename () with
    | None -> why_lang
    | Some _ as l -> l in
  (why_lang, any_lang)

(* Borrowed from Frama-C src/gui/source_manager.ml:
Try to convert a source file either as UTF-8 or as locale. *)
let try_convert s =
  try
    if Glib.Utf8.validate s then s else Glib.Convert.locale_to_utf8 s
  with Glib.Convert.Error _ ->
    try
      Glib.Convert.convert_with_fallback
        ~fallback:"#neither UTF-8 nor locale nor ISO-8859-15#"
        ~to_codeset:"UTF-8"
        ~from_codeset:"ISO_8859-15"
        s
    with Glib.Convert.Error _ as e -> Printexc.to_string e

(***************)
(* Main window *)
(***************)

let w = GWindow.window
  ~allow_grow:true ~allow_shrink:true
  ~width:gconfig.window_width
  ~height:gconfig.window_height
  ~title:"Why3 Interactive Proof Session" ()

let () =
  w#set_icon (Some !Gconfig.why_icon)

let (_ : GtkSignal.id) =
  w#misc#connect#size_allocate
    ~callback:
    (fun {Gtk.width=w;Gtk.height=h} ->
       gconfig.window_height <- h;
       gconfig.window_width <- w)

let vbox = GPack.vbox ~packing:w#add ()

(* Menu *)

let menubar = GMenu.menu_bar
  ~packing:(vbox#pack ?from:None ?expand:None ?fill:None ?padding:None)
  ()

let factory = new GMenu.factory menubar

let accel_group = factory#accel_group

let hb = GPack.hbox ~packing:vbox#add ()

let left_scrollview =
  try
    GBin.scrolled_window ~hpolicy:`NEVER ~vpolicy:`AUTOMATIC
      ~packing:(hb#pack ~expand:false ?from:None ?fill:None ?padding:None) ()
  with Gtk.Error _ -> assert false

let () = left_scrollview#set_shadow_type `OUT

let tools_window_vbox =
  try
    GPack.vbox ~packing:left_scrollview#add_with_viewport ()
  with Gtk.Error _ -> assert false

let tools_window_vbox_pack =
  tools_window_vbox#pack ~expand:false ?from:None ?fill:None ?padding:None

let context_frame =
  GBin.frame ~label:"Context" ~shadow_type:`ETCHED_OUT
    ~packing:tools_window_vbox_pack ()

let context_box =
  GPack.button_box `VERTICAL ~border_width:5 ~spacing:5
    ~packing:context_frame#add ()

let context_unproved_goals_only = ref true

let () =
  let b1 = GButton.radio_button
    ~packing:context_box#add ~label:"Unproved goals" ()
  in
  b1#misc#set_tooltip_markup
    "When selected, tools below are applied only to <b>unproved</b> goals";
  let (_ : GtkSignal.id) =
    b1#connect#clicked
      ~callback:(fun () -> context_unproved_goals_only := true)
  in
  let b2 = GButton.radio_button
    ~group:b1#group ~packing:context_box#add ~label:"All goals" ()
  in
  b2#misc#set_tooltip_markup
    "When selected, tools below are applied to all goals";
  let (_ : GtkSignal.id) =
    b2#connect#clicked
      ~callback:(fun () -> context_unproved_goals_only := false)
  in ()


let strategies_frame =
  GBin.frame ~label:"Strategies" ~shadow_type:`ETCHED_OUT
    ~packing:tools_window_vbox_pack ()

let strategies_box =
  GPack.button_box `VERTICAL ~border_width:5 ~spacing:5
  ~packing:strategies_frame#add ()

let provers_frame =
  GBin.frame ~label:"Provers" ~shadow_type:`ETCHED_OUT
    ~packing:tools_window_vbox_pack ()


let provers_box =
  GPack.button_box `VERTICAL ~border_width:5 ~spacing:5
  ~packing:provers_frame#add ()

let () = provers_frame#set_resize_mode `PARENT

let tools_frame =
  GBin.frame ~label:"Tools" ~shadow_type:`ETCHED_OUT
    ~packing:tools_window_vbox_pack ()

let tools_box =
  GPack.button_box `VERTICAL ~border_width:5 ~spacing:5
  ~packing:tools_frame#add ()

let monitor_frame =
  GBin.frame ~label:"Proof monitoring" ~shadow_type:`ETCHED_OUT
    ~packing:tools_window_vbox_pack ()

let monitor_box =
  GPack.vbox ~homogeneous:false ~packing:monitor_frame#add ()

let monitor_waiting =
  GMisc.label ~text:"  Waiting: 0" ~packing:monitor_box#add ()

let monitor_scheduled =
  GMisc.label ~text:"Scheduled: 0" ~packing:monitor_box#add ()

let monitor_running =
  GMisc.label ~text:"  Running: 0" ~packing:monitor_box#add ()



(* horizontal paned *)

let hp = GPack.paned `HORIZONTAL ~packing:hb#add ()


(* tree view *)
let scrollview =
  try
    GBin.scrolled_window ~hpolicy:`AUTOMATIC ~vpolicy:`AUTOMATIC
      ~width:gconfig.tree_width ~shadow_type:`ETCHED_OUT
      ~packing:hp#add ()
  with Gtk.Error _ -> assert false

let (_ : GtkSignal.id) =
  scrollview#misc#connect#size_allocate
    ~callback:
    (fun {Gtk.width=w;Gtk.height=_h} ->
       gconfig.tree_width <- w)




(****************)
(* goals widget *)
(****************)

let cols = new GTree.column_list
let name_column = cols#add Gobject.Data.string
let icon_column = cols#add Gobject.Data.gobject
let status_column = cols#add Gobject.Data.gobject
let time_column = cols#add Gobject.Data.string
let index_column = cols#add Gobject.Data.int
let visible_column = cols#add Gobject.Data.boolean

let name_renderer = GTree.cell_renderer_text [`XALIGN 0.]
let renderer = GTree.cell_renderer_text [`XALIGN 0.]
let image_renderer = GTree.cell_renderer_pixbuf [ ]
let icon_renderer = GTree.cell_renderer_pixbuf [ ]

let view_name_column =
  GTree.view_column ~title:"Theories/Goals" ()

let () =
  view_name_column#pack icon_renderer ;
  view_name_column#add_attribute icon_renderer "pixbuf" icon_column ;
  view_name_column#pack name_renderer;
  view_name_column#add_attribute name_renderer "text" name_column;
  view_name_column#set_resizable true;
  view_name_column#set_max_width 800;
(*
  view_name_column#set_alignment 1.0;
*)
  ()

let view_status_column =
  GTree.view_column ~title:"Status"
    ~renderer:(image_renderer, ["pixbuf", status_column])
    ()

let view_time_column =
  GTree.view_column ~title:"Time"
    ~renderer:(renderer, ["text", time_column]) ()

let () =
  view_status_column#set_resizable false;
  view_status_column#set_visible true;
  view_time_column#set_resizable false;
  view_time_column#set_visible true

module Model :
sig
  open GTree

  type path
  type iter
  type hidden_path
  type hidden_iter
  type row_reference
  type row = < as_ref : row_reference; iter : iter; path : path; valid : bool >

  module GTree :
  sig
    class model :
      ([> `treemodel ] as 'a) Gtk.obj ->
      object
        val id : int
        val obj : 'a Gtk.obj
        method as_model : Gtk.tree_model
        method coerce : model
        method flags : GtkEnums.tree_model_flags list
        method foreach : (path -> iter -> bool) -> unit
        method get : row:iter -> column:'b column -> 'b
        method get_column_type : int -> Gobject.g_type
        method get_iter : path -> iter
        method get_iter_first : iter option
        method get_path : iter -> path
        method get_row_reference : path -> row
        method iter_children : ?nth:int -> iter option -> iter
        method iter_has_child : iter -> bool
        method iter_n_children : iter option -> int
        method iter_next : iter -> bool
        method iter_parent : iter -> iter option
        method misc : GObj.gobject_ops
        method n_columns : int
        method row_changed : path -> iter -> unit
      end

    class tree_sortable_signals :
      [> `treemodel | `treesortable ] Gtk.obj ->
      object ('a)
        method after : 'a
        method row_changed : callback:(path -> iter -> unit) -> GtkSignal.id
        method row_deleted : callback:(path -> unit) -> GtkSignal.id
        method row_has_child_toggled : callback:(path -> iter -> unit) -> GtkSignal.id
        method row_inserted : callback:(path -> iter -> unit) -> GtkSignal.id
        method rows_reordered : callback:(path -> iter -> unit) -> GtkSignal.id
        method sort_column_changed : callback:(unit -> unit) -> GtkSignal.id
      end

    class tree_store :
      Gtk.tree_store ->
      object
        inherit model
        val id : int
        val obj : Gtk.tree_store
        method append : ?parent:iter -> unit -> iter
        method clear : unit -> unit
        method connect : tree_sortable_signals
        method get_sort_column_id : (int * Gtk.Tags.sort_type) option
        method has_default_sort_func : bool
        method insert : ?parent:iter -> int -> iter
        method insert_after : ?parent:iter -> iter -> iter
        method insert_before : ?parent:iter -> iter -> iter
        method is_ancestor : iter:iter -> descendant:iter -> bool
        method iter_depth : iter -> int
        method iter_is_valid : iter -> bool
        method move_after : iter:iter -> pos:iter -> bool
        method move_before : iter:iter -> pos:iter -> bool
        method prepend : ?parent:iter -> unit -> iter
        method remove : iter -> bool
        method set : row:iter -> column:'b GTree.column -> 'b -> unit
        method set_default_sort_func : (model -> iter -> iter -> int) -> unit
        method set_sort_column_id : int -> Gtk.Tags.sort_type -> unit
        method set_sort_func : int -> (model -> iter -> iter -> int) -> unit
        method sort_column_changed : unit -> unit
        method swap : iter -> iter -> bool
      end

    class model_signals :
      [> `treemodel ] Gtk.obj ->
      object ('a)
        method after : 'a
        method row_changed : callback:(path -> iter -> unit) -> GtkSignal.id
        method row_deleted : callback:(path -> unit) -> GtkSignal.id
        method row_has_child_toggled : callback:(path -> iter -> unit) -> GtkSignal.id
        method row_inserted : callback:(path -> iter -> unit) -> GtkSignal.id
        method rows_reordered : callback:(path -> iter -> unit) -> GtkSignal.id
      end

    class model_filter :
      Gtk.tree_model_filter ->
      object
        val id : int
        val obj : Gtk.tree_model_filter
        method as_model : Gtk.tree_model
        method child_model : model
        method coerce : model
        method connect : model_signals
        method convert_child_iter_to_iter : hidden_iter -> Gtk.tree_iter
        method convert_child_path_to_path : hidden_path -> Gtk.tree_path
        method convert_iter_to_child_iter : Gtk.tree_iter -> iter
        method convert_path_to_child_path : Gtk.tree_path -> path
        method flags : GtkEnums.tree_model_flags list
        method foreach : (Gtk.tree_path -> Gtk.tree_iter -> bool) -> unit
        method get : row:Gtk.tree_iter -> column:'a column -> 'a
        method get_column_type : int -> Gobject.g_type
        method get_iter : Gtk.tree_path -> Gtk.tree_iter
        method get_iter_first : Gtk.tree_iter option
        method get_path : Gtk.tree_iter -> Gtk.tree_path
        method get_row_reference : Gtk.tree_path -> GTree.row_reference
        method iter_children : ?nth:int -> Gtk.tree_iter option -> Gtk.tree_iter
        method iter_has_child : Gtk.tree_iter -> bool
        method iter_n_children : Gtk.tree_iter option -> int
        method iter_next : Gtk.tree_iter -> bool
        method iter_parent : Gtk.tree_iter -> Gtk.tree_iter option
        method misc : GObj.gobject_ops
        method n_columns : int
        method refilter : unit -> unit
        method row_changed : Gtk.tree_path -> Gtk.tree_iter -> unit
        method set_visible_column : bool GTree.column -> unit
        method set_visible_func : (model -> iter -> bool) -> unit
        method virtual_root : Gtk.tree_path
      end

    class view : Gtk.tree_view Gtk.obj -> GTree.view

    val tree_store : column_list -> tree_store
    val model_filter : ?virtual_root:path -> #model -> model_filter
    val view : ?packing:(GObj.widget -> unit) -> model_filter -> view
  end

  open GTree

  val map_row : model_filter -> default:'a -> row -> (Gtk.tree_iter -> Gtk.tree_path -> 'a) -> 'a
  val if_visible : model_filter -> row -> (Gtk.tree_iter -> Gtk.tree_path -> unit) -> unit
  val row : model_filter -> Gtk.tree_path -> row
end =
struct
  open GTree

  type iter = Gtk.tree_iter
  type path = Gtk.tree_path
  type hidden_iter = iter
  type hidden_path = path
  type row_reference = Gtk.row_reference
  type row = < as_ref : row_reference; iter : iter; path : path; valid : bool >

  module GTree =
  struct
    class model = GTree.model
    class tree_sortable_signals = GTree.tree_sortable_signals
    class tree_store  = GTree.tree_store
    class model_signals = GTree.model_signals
    class model_filter = GTree.model_filter
    class view = GTree.view
    let tree_store = GTree.tree_store
    let model_filter = model_filter
    let view ?packing model = view ?packing ~model ()
  end

  let map_row filter ~default row f =
    match filter#convert_child_iter_to_iter row#iter, filter#convert_child_path_to_path row#path with
    | iter, path -> f iter path
    | exception Gpointer.Null -> default
  let if_visible = map_row ~default:()
  let row filter p = filter#child_model#get_row_reference (filter#convert_path_to_child_path p)
end

open Model

let goals_model, goals_view, goals_filter =
  Debug.dprintf debug "[GUI] Creating tree model...@?";
  let model = GTree.tree_store cols in
  let filter = GTree.model_filter model in
  let view = GTree.view ~packing:scrollview#add filter in
  let () = view#selection#set_mode (* `SINGLE *) `MULTIPLE in
  let () = view#set_rules_hint true in
  ignore (view#append_column view_name_column);
  ignore (view#append_column view_status_column);
  ignore (view#append_column view_time_column);
  filter#set_visible_column visible_column;
  Debug.dprintf debug " done@.";
  model, view, filter

let row = row goals_filter
let map_row ~default = map_row goals_filter ~default
let if_visible = if_visible goals_filter

(******************************)
(*    notebook on the right   *)
(******************************)

let notebook = GPack.notebook ~packing:hp#add ()

let source_page,source_tab =
  let label = GMisc.label ~text:"Source code" () in
  0, GPack.vbox ~homogeneous:false ~packing:
    (fun w -> ignore(notebook#append_page ~tab_label:label#coerce w)) ()

let task_page,task_tab =
  let label = GMisc.label ~text:"Task" () in
  1, GPack.vbox ~homogeneous:false ~packing:
    (fun w -> ignore(notebook#append_page ~tab_label:label#coerce w)) ()

let edited_page,edited_tab =
  let label = GMisc.label ~text:"Edited proof" () in
  2, GPack.vbox ~homogeneous:false ~packing:
    (fun w -> ignore(notebook#append_page ~tab_label:label#coerce w)) ()

let output_page,output_tab =
  let label = GMisc.label ~text:"Prover Output" () in
  3, GPack.vbox ~homogeneous:false ~packing:
    (fun w -> ignore(notebook#append_page ~tab_label:label#coerce w)) ()

let counterexample_page,counterexample_tab =
  let label = GMisc.label ~text:"Counter-example" () in
  4, GPack.vbox ~homogeneous:false ~packing:
    (fun w -> ignore(notebook#append_page ~tab_label:label#coerce w)) ()

let (_ : GPack.box) =
  GPack.hbox ~packing:(source_tab#pack ~expand:false ?from:None ?fill:None
                         ?padding:None) ()

let () =
  notebook#goto_page gconfig.current_tab;
  let page_selected n = gconfig.current_tab <- n in
  let (_ : GtkSignal.id) =
    notebook#connect#switch_page ~callback:page_selected
  in ()



(******************)
(* views          *)
(******************)

let current_file = ref ""

let scrolled_task_view =
  GBin.scrolled_window
    ~hpolicy: `AUTOMATIC ~vpolicy: `AUTOMATIC
    ~shadow_type:`ETCHED_OUT ~packing:task_tab#add ()

let task_view =
  GSourceView2.source_view
    ~editable:false
    ~show_line_numbers:true
    ~packing:scrolled_task_view#add
    ()

let scrolled_edited_view =
  GBin.scrolled_window
    ~hpolicy: `AUTOMATIC ~vpolicy: `AUTOMATIC
    ~shadow_type:`ETCHED_OUT ~packing:edited_tab#add ()

let edited_view =
  GSourceView2.source_view
    ~editable:false
    ~show_line_numbers:true
    ~packing:scrolled_edited_view#add
    ()

let scrolled_output_view =
  GBin.scrolled_window
    ~hpolicy: `AUTOMATIC ~vpolicy: `AUTOMATIC
    ~shadow_type:`ETCHED_OUT ~packing:output_tab#add ()

let output_view =
  GSourceView2.source_view
    ~editable:false
    ~show_line_numbers:true
    ~packing:scrolled_output_view#add
    ()

let scrolled_counterexample_view =
  GBin.scrolled_window
    ~hpolicy: `AUTOMATIC ~vpolicy: `AUTOMATIC
    ~shadow_type:`ETCHED_OUT ~packing:counterexample_tab#add ()

let counterexample_view =
  GSourceView2.source_view
    ~editable:false
    ~show_line_numbers:true
    ~packing:scrolled_counterexample_view#add
    ()

let modifiable_sans_font_views = ref [goals_view#misc]
let modifiable_mono_font_views =
  ref [task_view#misc;edited_view#misc;output_view#misc;
       counterexample_view#misc
]
let () = task_view#source_buffer#set_language why_lang
let () = task_view#set_highlight_current_line true

(* Search in task view *)
let task_menu = GMenu.menu_bar ~packing:(fun o -> task_tab#pack o) ()
let task_menu_factory = new GMenu.factory task_menu
let () = task_tab#reorder_child task_menu#coerce ~pos:0
let task_edit_menu = task_menu_factory#add_submenu "Edit"
let () =
  let buf = task_view#buffer in
  let occurrence_tag = buf#create_tag [`BACKGROUND gconfig.goal_color] in
  let current_text = ref None in
  let same_text text =
    match !current_text with
    | Some text' when text' = text -> true
    | Some _ -> false
    | None -> false
  in
  let clear_occurrences () =
    buf#remove_tag occurrence_tag ~start:buf#start_iter ~stop:buf#end_iter;
    current_text := None
  in
  let is_word =
    let is_nw =
      let __ = int_of_char '_' and _' = int_of_char '\'' in
      fun iter ->
        let c = iter#char in
        not (Glib.Unichar.isalnum c || c = __ || c = _')
    in
    fun ~start ~stop ->
     (start#starts_line || is_nw start#backward_char) &&
     (stop#ends_line || is_nw stop)
  in
  let search ~which text iter =
    GSourceView2.(match which with `First | `Next -> iter_forward_search | `Previous -> iter_backward_search)
      iter
      [`TEXT_ONLY]
      ~start:buf#start_iter
      ~stop:buf#end_iter
      text
  in
  let mark_occurrences text =
    if not (same_text text) then begin
      clear_occurrences ();
      let search_before = search ~which:`Previous text in
      let rec loop iter =
        match search_before iter with
        | Some (start, stop) ->
          if is_word ~start ~stop then
            buf#apply_tag occurrence_tag ~start ~stop;
          loop start#backward_char
        | None -> ()
      in
      loop buf#end_iter;
      current_text := Some text
    end
  in
  let on_selection =
    let is_ident s =
      let is_alphanum_or_underscore =
        function
        | 'a' .. 'z' | 'A' .. 'Z' | '0' .. '9' | '_' -> true
        | _ -> false
      in
      let is_ident_char c = is_alphanum_or_underscore c || c = '\'' || c = '.' in
      String.length s > 0 && is_alphanum_or_underscore s.[0] &&
      (try String.iter (fun c -> if not (is_ident_char c) then raise Exit) s; true with Exit -> false)
    in
    fun f ->
      let start, stop = buf#selection_bounds in
      if start#compare stop <> 0 && is_word ~start ~stop then
        let text = task_view#buffer#get_text ~start ~stop () in
        if is_ident text then f text
  in
  let goto_occurrence ~which () =
    on_selection @@ fun text ->
    let search = search ~which text in
    let rec loop iter =
      match search iter with
      | Some (start, stop) when is_word ~start ~stop ->
        buf#select_range start stop;
        ignore @@ task_view#scroll_to_iter ~within_margin:0.1 start;
        if not (same_text text) then clear_occurrences ();
        mark_occurrences text
      | Some (start, stop) ->
        loop
          (match which with
           | `Next | `First -> stop#forward_char
           | `Previous -> start#backward_char)
      | None -> ()
    in
    loop
      (match which with
       | `First -> buf#start_iter
       | `Next -> (snd buf#selection_bounds)#forward_char
       | `Previous -> (fst buf#selection_bounds)#backward_char)
  in
  let mark_occurrences () = on_selection mark_occurrences in
  let menu_items () =
    let open GMenu in
      List.map
        (fun (label, stock) ->
           let o = image_menu_item ~label () in
           o#set_image (GMisc.image ~stock ())#coerce;
           (o :> menu_item))
        ["Mark occurrences", `FIND;
         "Find first occurrence", `GOTO_FIRST;
         "Find next", `GO_FORWARD;
         "Find previous", `GO_BACK;
         "Clear marks", `CLEAR]
    |> function
    | [find; first; next; prev; clear] ->
      List.iter
        (fun (o, modi, key) ->
           (o : menu_item)#add_accelerator ~group:accel_group ~modi ~flags:[`VISIBLE] key)
        GdkKeysyms.[find, [`CONTROL], _M;
                    first, [`CONTROL], _F;
                    next, [`CONTROL], _G;
                    prev, [`CONTROL; `SHIFT], _G;
                    clear, [], _Escape];
      List.iter
        (fun (o, callback) -> ignore @@ o#connect#activate ~callback)
        [find, mark_occurrences;
         first, goto_occurrence ~which:`First;
         next, goto_occurrence ~which:`Next;
         prev, goto_occurrence ~which:`Previous;
         clear, clear_occurrences];
      [find, 6; first, 7; next, 8; prev, 9; clear, 10]
    | _ -> assert false
  in
  ignore @@
  task_view#connect#populate_popup
    ~callback:(fun menu ->
        let menu = new GMenu.menu menu in
        List.iter (fun (o, pos) -> menu#insert o ~pos) @@ menu_items ());
  List.iter (fun (o, _) -> task_edit_menu#append o) @@ menu_items ()

let clear model = model#clear ()

let image_of_result ~obsolete result =
  match result with
    | Session.Interrupted -> !image_undone
    | Session.Unedited -> !image_editor
    | Session.JustEdited -> !image_unknown
    | Session.Scheduled -> !image_scheduled
    | Session.Running -> !image_running
    | Session.InternalFailure _ -> !image_failure
    | Session.Done r -> match r.Call_provers.pr_answer with
        | Call_provers.Valid ->
            if obsolete then !image_valid_obs else !image_valid
        | Call_provers.Invalid ->
            if obsolete then !image_invalid_obs else !image_invalid
        | Call_provers.Timeout ->
            if obsolete then !image_timeout_obs else !image_timeout
        | Call_provers.OutOfMemory ->
            if obsolete then !image_outofmemory_obs else !image_outofmemory
        | Call_provers.StepLimitExceeded ->
            if obsolete then !image_steplimitexceeded_obs
            else !image_steplimitexceeded
        | Call_provers.Unknown _ ->
            if obsolete then !image_unknown_obs else !image_unknown
        | Call_provers.Failure _ ->
            if obsolete then !image_failure_obs else !image_failure
        | Call_provers.HighFailure ->
            if obsolete then !image_failure_obs else !image_failure

(* connecting to the Session model *)

let fan n =
  match n mod 4 with
    | 0 -> "|"
    | 1 | -3 -> "\\"
    | 2 | -2 -> "-"
    | 3 | -1 -> "/"
    | _ -> assert false

module S = Session

let session_needs_saving = ref false

let set_row_status row b =
  match b with
  | Some t ->
    goals_model#set ~row:row#iter ~column:status_column !image_yes;
    let t = Format.sprintf "%.2f" t in
    goals_model#set ~row:row#iter ~column:time_column t
  | None ->
    goals_model#set ~row:row#iter ~column:status_column !image_unknown;
    goals_model#set ~row:row#iter ~column:time_column ""

let set_proof_state a =
  let obsolete = a.S.proof_obsolete in
  let row = a.S.proof_key in
  let res = a.S.proof_state in
  goals_model#set ~row:row#iter ~column:status_column
    (image_of_result ~obsolete res);
  let t = match res with
    | S.Done { Call_provers.pr_time = time; Call_provers.pr_steps = steps } ->
       let s =
        if gconfig.show_time_limit then
          Format.sprintf "%.2f [%d.0]" time
          (Call_provers.get_time a.S.proof_limit)
        else
          Format.sprintf "%.2f" time
       in
       if steps >= 0 then
         Format.sprintf "%s (steps: %d)" s steps
       else
         s
    | S.Unedited -> "(not yet edited)"
    | S.JustEdited -> "(edited)"
    | S.InternalFailure _ -> "(internal failure)"
    | S.Interrupted -> "(interrupted)"
    | S.Scheduled | S.Running ->
        Format.sprintf "[limit=%d sec., %d M]"
          (Call_provers.get_time a.S.proof_limit)
          (Call_provers.get_mem a.S.proof_limit)
  in
  let t = if obsolete then t ^ " (obsolete)" else t in
  (* TODO find a better way to signal archived row *)
  let t = if a.S.proof_archived then t ^ " (archived)" else t in
  goals_model#set ~row:row#iter ~column:time_column t

let model_index = Hint.create 17

let get_any_from_iter row =
  try
    let idx = goals_model#get ~row ~column:index_column in
    Hint.find model_index idx
  with Not_found -> invalid_arg "Gmain.get_any_from_iter"

(*
let get_any (row:Gtk.tree_path) : M.any =
  get_any_from_iter (goals_model#get_iter row)
*)

let get_any_from_row_reference r = get_any_from_iter r#iter

let get_selected_row_references () = List.map row goals_view#selection#get_selected_rows

let row_expanded b iter _path =
  session_needs_saving := true;
  let expand_if_visible row = if_visible row @@ fun _ path -> goals_view#expand_row path in
  let expand_g g = expand_if_visible g.S.goal_key in
  let expand_tr _ tr = expand_if_visible tr.S.transf_key in
  let expand_m _ m = expand_if_visible m.S.metas_key in
  match get_any_from_iter @@ goals_filter#convert_iter_to_child_iter iter with
    | S.File f ->
        S.set_file_expanded f b
    | S.Theory t ->
        S.set_theory_expanded t b
    | S.Goal g ->
        S.set_goal_expanded g b;
        if b then begin
          Session.PHstr.iter expand_tr g.S.goal_transformations;
          Session.Mmetas_args.iter expand_m g.S.goal_metas
        end
    | S.Transf tr ->
        S.set_transf_expanded tr b;
        if b then begin match tr.S.transf_goals with
          | [g] -> expand_g g
          | _ -> ()
        end
    | S.Proof_attempt _ -> ()
    | S.Metas m ->
        S.set_metas_expanded m b;
        if b then expand_g m.S.metas_goal
    | exception Invalid_argument _ -> ()

let current_selected_row = ref None
let current_env_session = ref None
let env_session () =
  match !current_env_session with
    | None -> assert false
    | Some e -> e

let task_text t =
  let max_boxes = (Gconfig.config ()).max_boxes in
  Pp.string_of ~max_boxes Pretty.print_task t

let split_transformation = "split_goal_wp"
let inline_transformation = "inline_goal"
let intro_transformation = "introduce_premises"

let goal_task_text g =
  if (Gconfig.config ()).intro_premises then
    let trans =
      Trans.lookup_transform intro_transformation (env_session()).S.env
    in
    task_text (try Trans.apply trans (S.goal_task g) with
      e -> eprintf "@.%a@." Exn_printer.exn_printer e; raise e)
  else
    task_text (S.goal_task g)

let file_contents f =
  try
    Sysutil.file_contents f
  with Invalid_argument s -> s

let update_tabs a =
  let task_text =
    match a with
    | S.Goal g -> goal_task_text g
    | S.Proof_attempt a -> goal_task_text a.S.proof_parent
    | S.Theory th -> "Theory " ^ th.S.theory_name.Ident.id_string
    | S.File file -> "File " ^ file.S.file_name
    | S.Transf tr -> "transformation \"" ^ tr.S.transf_name ^ "\""
    | S.Metas _ -> "metas"
  in
  let edited_text =
    match a with
    | S.Proof_attempt a ->
      begin
        let env = env_session () in
        match S.get_edited_as_abs env.S.session a with
        | None -> ""
        | Some f -> file_contents f
      end
    | _ -> ""
  in
  let output_text =
    match a with
    | S.Proof_attempt a ->
        begin
          match a.S.proof_state with
            | S.Interrupted -> "proof not yet scheduled for running"
            | S.Unedited ->
              "Interactive proof, not yet edited. Edit with \"Edit\" button"
            | S.JustEdited ->
              "Edited interactive proof. Run it with \"Replay\" button"
            | S.Done
                ({Call_provers.pr_answer = Call_provers.HighFailure} as r) ->
              Call_provers.print_prover_result str_formatter r;
                  flush_str_formatter ()
            | S.Done r ->
              let out = r.Call_provers.pr_output in
              if out = "" then
                "Output not available. Rerun it with \"Replay\" button"
              else out
            | S.Scheduled-> "proof scheduled but not running yet"
            | S.Running -> "prover currently running"
            | S.InternalFailure e ->
              fprintf str_formatter "%a" Exn_printer.exn_printer e;
              flush_str_formatter ()
        end
    | S.Metas m ->
      let print_meta_args =
        Pp.hov 2 (Pp.print_list Pp.space Pretty.print_meta_arg) in
      let print =
        Pp.print_iter2 Mstr.iter Pp.newline2 Pp.newline Pp.string
          (Pp.indent 2
             (Pp.print_iter1 S.Smeta_args.iter Pp.newline print_meta_args))
      in
      (Pp.string_of (Pp.hov 2 print) m.S.metas_added)
    | _ -> ""
 in

  let counterexample_text =
    match a with
    | S.Proof_attempt a ->
      begin
        match a.S.proof_state with
	  | S.Done r ->
	    if not (Model_parser.is_model_empty r.Call_provers.pr_model) then begin
	      let cntexample_text =
		if Debug.test_flag debug_show_text_cntexmp then
		  "Counterexample:\n" ^
		    (Model_parser.model_to_string r.Call_provers.pr_model) ^
		    "\n\nSource code interleaved with counterexample:"
		else
		  "" in
	      let cntexample_text = cntexample_text ^
		(Model_parser.interleave_with_source
		   r.Call_provers.pr_model
		   ~filename:!current_file
		   ~source_code:(file_contents !current_file)) in
	      cntexample_text
	    end else
	      ""
	  | _ -> ""
      end
    | _ -> ""
  in

  let lang =
    if Filename.check_suffix !current_file ".why" ||
      Filename.check_suffix !current_file ".mlw"
    then why_lang else any_lang !current_file
  in
  counterexample_view#source_buffer#set_language lang;

  task_view#source_buffer#set_text task_text;
  task_view#scroll_to_mark `INSERT;
  edited_view#source_buffer#set_text edited_text;
  edited_view#scroll_to_mark `INSERT;
  output_view#source_buffer#set_text output_text;
  counterexample_view#source_buffer#set_text counterexample_text;
  counterexample_view#scroll_to_mark `INSERT;



module MA = struct
     type key = Model.row

     let create ?parent () =
       reset_gc ();
       session_needs_saving := true;
       let parent = match parent with
         | None -> None
         | Some r -> Some r#iter
       in
       let iter = goals_model#append ?parent () in
       goals_model#set ~row:iter ~column:index_column (-1);
       goals_model#set ~row:iter ~column:visible_column true;
       goals_model#get_row_reference (goals_model#get_path iter)

     let keygen = create

     let remove row =
       session_needs_saving := true;
       let (_:bool) = goals_model#remove row#iter in ()

     let reset () =
       session_needs_saving := true;
       goals_model#clear ()

     let idle f =
       let (_ : GMain.Idle.id) = GMain.Idle.add f in ()

     let timeout ~ms f =
       let (_ : GMain.Timeout.id) = GMain.Timeout.add ~ms ~callback:f in
       ()

     let notify_timer_state =
       let c = ref 0 in
       fun t s r ->
         reset_gc ();
         incr c;
         monitor_waiting#set_text ("Waiting: " ^ (string_of_int t));
         monitor_scheduled#set_text ("Scheduled: " ^ (string_of_int s));
         monitor_running#set_text
           (if r=0 then "Running: 0" else
              "Running: " ^ (string_of_int r)^ " " ^ (fan (!c / 10)))

let notify any =
  reset_gc ();
  session_needs_saving := true;
  let row,expanded =
    match any with
      | S.Goal g -> g.S.goal_key, g.S.goal_expanded
      | S.Theory t -> t.S.theory_key, t.S.theory_expanded
      | S.File f -> f.S.file_key, f.S.file_expanded
      | S.Proof_attempt a -> a.S.proof_key,false
      | S.Transf tr ->
        tr.S.transf_key,tr.S.transf_expanded
      | S.Metas m -> m.S.metas_key,m.S.metas_expanded
  in
  (* name is set by notify since upgrade policy may update the prover name *)
  goals_model#set ~row:row#iter ~column:name_column
    (match any with
      | S.Goal g -> S.goal_expl g
      | S.Theory th -> th.S.theory_name.Ident.id_string
      | S.File f -> Filename.basename f.S.file_name
      | S.Proof_attempt a ->
        let p = a.S.proof_prover in
        Pp.string_of_wnl C.print_prover p
      | S.Transf tr -> tr.S.transf_name
      | S.Metas _m -> "Metas..."
   );
  let ind = goals_model#get ~row:row#iter ~column:index_column in
  begin
    match !current_selected_row with
      | Some r when r == ind ->
        update_tabs any
      | _ -> ()
  end;
  if_visible row @@ fun _ path ->
  if expanded then goals_view#expand_to_path path else
    goals_view#collapse_row path;
  match any with
    | S.Goal g ->
        set_row_status row g.S.goal_verified
    | S.Theory th ->
        set_row_status row th.S.theory_verified
    | S.File file ->
        set_row_status row file.S.file_verified
    | S.Proof_attempt a ->
        set_proof_state a
    | S.Transf tr ->
        set_row_status row tr.S.transf_verified
    | S.Metas m ->
        set_row_status row m.S.metas_verified

let init =
  let cpt = ref (-1) in
  fun row any ->
    reset_gc ();
    let ind = goals_model#get ~row:row#iter ~column:index_column in
    if ind < 0 then
      begin
        incr cpt;
        Hint.add model_index !cpt any;
        goals_model#set ~row:row#iter ~column:index_column !cpt
      end
    else
      begin
        Hint.replace model_index ind any;
      end;
    (* useless since it has no child: goals_view#expand_row row#path; *)
    goals_model#set ~row:row#iter ~column:icon_column
      (match any with
         | S.Goal _ -> !image_goal
         | S.Theory _ -> !image_theory
         | S.File _ -> !image_file
         | S.Proof_attempt _ -> !image_prover
         | S.Transf _ -> !image_transf
         | S.Metas _ -> !image_metas);
    notify any

let rec init_any any =
  init (S.key_any any) any;
  S.iter init_any any

let uninstalled_prover = Gconfig.uninstalled_prover gconfig

end

module M = Session_scheduler.Make(MA)


let () = w#add_accel_group accel_group

(********************)
(* opening database *)
(********************)

(** TODO remove that should done only in session *)
let project_dir =
  let fname = Queue.pop files in
  (* The remaining files in [files] are going to be open *)
  if Sys.file_exists fname then
    begin
      if Sys.is_directory fname then
        begin
          Debug.dprintf debug
            "[GUI] found directory '%s' for the project@." fname;
          fname
        end
      else
        if Queue.is_empty files then (* that was the only file *) begin
          Debug.dprintf debug "[GUI] found regular file '%s'@." fname;
          let d =
            try Filename.chop_extension fname
            with Invalid_argument _ -> fname
          in
          Debug.dprintf debug
            "[GUI] using '%s' as directory for the project@." d;
          Queue.push fname files; (* we need to open [fname] *)
          d
        end
        else begin
          (* The first argument is not a directory and it's not the
              only file *)
          Format.eprintf
            "[Error] @[When@ more@ than@ one@ file@ is@ given@ on@ the@ \
             command@ line@ the@ first@ one@ must@ be@ the@ directory@ \
             of@ the@ session.@]@.";
          Arg.usage spec usage_str; exit 1
        end
    end
  else
    fname

let () =
  if not (Sys.file_exists project_dir) then
    begin
      Debug.dprintf debug "[GUI] '%s' does not exist. \
        Creating directory of that name for the project@." project_dir;
      Unix.mkdir project_dir 0o777
    end

let info_window ?(callback=(fun () -> ())) mt s =
  let buttons = match mt with
    | `INFO -> GWindow.Buttons.close
    | `WARNING -> GWindow.Buttons.close
    | `QUESTION -> GWindow.Buttons.ok_cancel
    | `ERROR -> GWindow.Buttons.close
  in
  let d = GWindow.message_dialog
    ~message:s
    ~message_type:(mt :> Gtk.Tags.message_type)
    ~buttons
    ~title:"Why3IDE"
    ~icon:(!Gconfig.why_icon)
    ~modal:true
    ~show:true ()
  in
  let (_ : GtkSignal.id) =
    d#connect#response
      ~callback:(function x ->
                   d#destroy ();
                   if mt <> `QUESTION || x = `OK then callback ())
  in ()

let file_info = GMisc.label ~text:""
  ~packing:(source_tab#pack ~fill:true ?from:None ?expand:None ?padding:None) ()

let warnings = Queue.create ()

let record_warning ?loc msg =
  Format.eprintf "%awarning: %s@."
    (Pp.print_option Loc.report_position) loc msg;
  Queue.push (loc,msg) warnings

let () = Warning.set_hook record_warning

let display_warnings () =
  if Queue.is_empty warnings then () else
    begin
      let nwarn = ref 0 in
      begin try
      Queue.iter
        (fun (loc,msg) ->
         if !nwarn = 4 then
           begin
             Format.fprintf Format.str_formatter "[%d more warnings. See stderr for details]@\n" (Queue.length warnings - !nwarn);
             raise Exit
           end
         else
           begin
             incr nwarn;
             match loc with
             | None ->
                Format.fprintf Format.str_formatter "%s@\n@\n" msg
             | Some l ->
                (* scroll_to_loc ~color:error_tag ~yalign:0.5 loc; *)
                Format.fprintf Format.str_formatter "%a: %s@\n@\n"
                               Loc.gen_report_position l msg
           end) warnings;
        with Exit -> ();
      end;
      Queue.clear warnings;
      let msg =
        Format.flush_str_formatter ()
      in
  (* file_info#set_text msg; *)
      info_window `WARNING msg
    end

(* check if provers are present *)
let () =
  if C.Mprover.is_empty (C.get_provers gconfig.Gconfig.config) then
    begin
      info_window `ERROR
        "No prover configured.\nPlease run 'why3 config --detect-provers' first"
        ~callback:GMain.quit;
      GMain.main ();
      exit 2;
    end

let sched =
  try
    Debug.dprintf debug "@[<hov 2>[GUI session] Opening session...@\n";
    let session,use_shapes =
      if Sys.file_exists project_dir then
        S.read_session project_dir
      else
        S.create_session project_dir, false
    in
    let env,(_:bool),(_:bool) =
      M.update_session ~allow_obsolete:true ~release:false ~use_shapes
        session gconfig.env gconfig.Gconfig.config
    in
    Debug.dprintf debug "@]@\n[GUI session] Opening session: update done@.  @[<hov 2>";
    let sched = M.init (gconfig.session_nb_processes)
    in
    Debug.dprintf debug "@]@\n[GUI session] Opening session: done@.";
    session_needs_saving := false;
    current_env_session := Some env;
    sched
  with e when not (Debug.test_flag Debug.stack_trace) ->
    eprintf "@[Error while opening session:@ %a@.@]"
      Exn_printer.exn_printer e;
    exit 1


(**********************************)
(* add new file from command line *)
(**********************************)

let open_file ?(start=false) f =
  let f = Sysutil.relativize_filename project_dir f in
  Debug.dprintf debug "[GUI session] Adding file '%s'@." f;
  if S.PHstr.mem (env_session()).S.session.S.session_files f then
    Debug.dprintf debug "[GUI] file %s already in database@." f
  else
    try
      Debug.dprintf debug "[GUI] adding file %s in database@." f;
      ignore (M.add_file (env_session()) ?format:!opt_parser f);
    with e ->
      if start
      then begin
        eprintf "@[Error while reading file@ '%s':@ %a@]@." f
          Exn_printer.exn_printer e;
        exit 1
      end
      else
        let msg =
          Pp.sprintf_wnl "@[Error while reading file@ '%s':@ %a@]" f
            Exn_printer.exn_printer e in
        info_window `ERROR msg

let () = Queue.iter (open_file ~start:true) files

(*****************************************************)
(* method: run a given prover on each unproved goals *)
(*****************************************************)

let prover_on_selected_goals pr =
  let timelimit = gconfig.session_time_limit in
  let memlimit = gconfig.session_mem_limit in
  let cntexample = Whyconf.cntexample (Whyconf.get_main gconfig.config) in
  List.iter
    (fun row ->
      try
       let a = get_any_from_row_reference row in
       M.run_prover
         (env_session()) sched
         ~context_unproved_goals_only:!context_unproved_goals_only
         ~cntexample
         ~limit:{Call_provers.limit_time = Some timelimit;
                              limit_mem = Some memlimit;
                              limit_steps = None}
         pr a
      with e ->
        eprintf "@[Exception raised while running a prover:@ %a@.@]"
          Exn_printer.exn_printer e)
    (get_selected_row_references ())

(**********************************)
(* method: replay obsolete proofs *)
(**********************************)

let replay_obsolete_proofs () =
  List.iter
    (fun r ->
       let a = get_any_from_row_reference r in
       M.replay (env_session()) sched ~obsolete_only:true
         ~context_unproved_goals_only:!context_unproved_goals_only a)
    (get_selected_row_references ())

(***********************************)
(* method: mark proofs as obsolete *)
(***********************************)

let cancel_proofs () =
  List.iter
    (fun r ->
       let a = get_any_from_row_reference r in
       M.cancel a)
    (get_selected_row_references ())

(*****************************************)
(* method: Set or unset the archive flag *)
(*****************************************)

let set_archive_proofs b () =
  List.iter
    (fun r ->
       let a = get_any_from_row_reference r in
       S.iter_proof_attempt (fun a -> M.set_archive a b) a)
    (get_selected_row_references ())

(*****************************************************)
(* method: apply strategy on selected goals *)
(*****************************************************)


let apply_trans_on_selection tr =
  List.iter
    (fun r ->
       let a = get_any_from_row_reference r in
        M.transform (env_session()) sched
          ~context_unproved_goals_only:!context_unproved_goals_only
          tr a)
    (get_selected_row_references ())


let apply_strategy_on_selection str =
  List.iter
    (fun r ->
      let a = get_any_from_row_reference r in
      M.run_strategy (env_session()) sched
        ~context_unproved_goals_only:!context_unproved_goals_only
        str a)
    (get_selected_row_references ())


(*****************************************************)
(* method: bisect goal *)
(*****************************************************)

let bisect_proof_attempt pa =
  let eS = env_session () in
  let timelimit = ref (-1) in
  let set_timelimit res =
    timelimit := 1 + (int_of_float (floor res.Call_provers.pr_time)) in
  let cntexample = Whyconf.cntexample (Whyconf.get_main gconfig.config) in
  let rec callback lp pa c = function
    | S.Running | S.Scheduled -> ()
    | S.Interrupted ->
      dprintf debug "Bisecting interrupted.@."
    | S.Unedited | S.JustEdited -> assert false
    | S.InternalFailure exn ->
      (* Perhaps the test can be considered false in this case? *)
      dprintf debug "Bisecting interrupted by an error %a.@."
        Exn_printer.exn_printer exn
    | S.Done res ->
      let b = res.Call_provers.pr_answer = Call_provers.Valid in
      dprintf debug "Bisecting: %a.@."
        Call_provers.print_prover_result res;
      if b then set_timelimit res;
      let r = c b in
      match r with
      | Eliminate_definition.BSdone [] ->
        dprintf debug "Bisecting doesn't reduced the task.@."
      | Eliminate_definition.BSdone reml ->
        dprintf debug "Bisecting done.@.";
        begin try
        let keygen = MA.keygen in
        let notify = MA.notify in
        let reml = List.map (fun (m,l) -> m.Theory.meta_name,l) reml in
        let metas = S.add_registered_metas ~keygen eS reml pa.S.proof_parent in
        let trans = S.add_registered_transformation ~keygen
          eS "eliminate_builtin" metas.S.metas_goal in
        let goal = List.hd trans.S.transf_goals in (* only one *)
        let npa = S.copy_external_proof ~notify ~keygen ~obsolete:true
          ~goal ~env_session:eS pa in
        MA.init_any (S.Metas metas);
        M.run_external_proof eS sched ~cntexample npa
        with e ->
          dprintf debug "Bisecting error:@\n%a@."
            Exn_printer.exn_printer e end
      | Eliminate_definition.BSstep (t,c) ->
        assert (not lp.S.prover_config.C.in_place); (* TODO do this case *)
        M.schedule_proof_attempt
	  ~cntexample
<<<<<<< HEAD
          ~timelimit:!timelimit
          ~memlimit:pa.S.proof_memlimit
          ~steplimit:(-1)
=======
          ~limit:{Call_provers.limit_time = Some !timelimit;
                 limit_mem = pa.S.proof_limit.Call_provers.limit_mem;
                 limit_steps = None}
>>>>>>> 8a6f61ed
          ?old:(S.get_edited_as_abs eS.S.session pa)
          (* It is dangerous, isn't it? to be in place for bisecting? *)
          ~inplace:lp.S.prover_config.C.in_place
          ~command:(C.get_complete_command lp.S.prover_config ~with_steps:false)
          ~driver:lp.S.prover_driver
          ~callback:(callback lp pa c) sched t
  in
    (* Run once the complete goal in order to verify its validity and
       update the proof attempt *)
  let first_callback pa = function
    (* this pa can be different than the first pa *)
    | S.Running | S.Scheduled -> ()
    | S.Interrupted ->
      dprintf debug "Bisecting interrupted.@."
    | S.Unedited | S.JustEdited -> assert false
    | S.InternalFailure exn ->
        dprintf debug "proof of the initial task interrupted by an error %a.@."
          Exn_printer.exn_printer exn
    | S.Done res ->
      if res.Call_provers.pr_answer <> Call_provers.Valid
      then dprintf debug "Initial task can't be proved.@."
      else
        let t = S.goal_task pa.S.proof_parent in
        let r = Eliminate_definition.bisect_step t in
        match r with
        | Eliminate_definition.BSdone res ->
          assert (res = []);
          dprintf debug "Task can't be reduced.@."
        | Eliminate_definition.BSstep (t,c) ->
          set_timelimit res;
          match S.load_prover eS pa.S.proof_prover with
          | None -> (* No prover so we do nothing *)
            dprintf debug "Prover can't be loaded.@."
          | Some lp ->
            M.schedule_proof_attempt
	      ~cntexample
<<<<<<< HEAD
              ~timelimit:!timelimit
              ~memlimit:pa.S.proof_memlimit
              ~steplimit:(-1)
=======
              ~limit:{pa.S.proof_limit with
                        Call_provers.limit_steps = None;
                        limit_time = Some !timelimit}
>>>>>>> 8a6f61ed
              ?old:(S.get_edited_as_abs eS.S.session pa)
              ~inplace:lp.S.prover_config.C.in_place
              ~command:(C.get_complete_command lp.S.prover_config
                            ~with_steps:false)
              ~driver:lp.S.prover_driver
              ~callback:(callback lp pa c) sched t in
  dprintf debug "Bisecting with %a started.@."
    C.print_prover pa.S.proof_prover;
  M.run_external_proof eS sched ~cntexample ~callback:first_callback pa

let apply_bisect_on_selection () =
  List.iter
    (fun r ->
      let a = get_any_from_row_reference r in
      S.iter_proof_attempt bisect_proof_attempt a
    ) (get_selected_row_references ())

(**************************************)
(* Copy Paste proof, transf and metas *)
(**************************************)
let copy_queue = Queue.create ()

let copy_on_selection () =
  Queue.clear copy_queue;
    List.iter
    (fun r ->
      let a = get_any_from_row_reference r in
      let rec add = function
      | S.Goal g -> S.goal_iter add g
      | S.Transf f -> Queue.push (S.Transf (S.copy_transf f)) copy_queue
      | S.Metas m -> Queue.push (S.Metas (S.copy_metas m)) copy_queue
      | S.Proof_attempt pa ->
        Queue.push (S.Proof_attempt (S.copy_proof pa)) copy_queue
      | _ -> () in
      add a
    ) (get_selected_row_references ())

let paste_on_selection () =
    List.iter
    (fun r ->
      let a = get_any_from_row_reference r in
      match a with
      | S.Goal g ->
        let keygen = MA.keygen in
        let paste = function
          | S.Transf f ->
            MA.init_any
              (S.Transf (S.add_transf_to_goal ~keygen (env_session()) g f))
          | S.Metas m  ->
            MA.init_any
              (S.Metas (S.add_metas_to_goal  ~keygen (env_session()) g m))
          | S.Proof_attempt pa ->
            MA.init_any (S.Proof_attempt
                           (S.add_proof_to_goal ~keygen (env_session()) g pa))
          | _ -> () in
        Queue.iter paste copy_queue
      | _ -> ()
    ) (get_selected_row_references ())



(*********************************)
(* add a new file in the project *)
(*********************************)

let filter_all_files () =
  let f = GFile.filter ~name:"All" () in
  f#add_pattern "*" ;
  f

let filter_why_files () =
  GFile.filter
    ~name:"Why3 source files"
    ~patterns:[ "*.why"; "*.mlw"] ()

let select_file () =
  let d = GWindow.file_chooser_dialog ~action:`OPEN
    ~title:"Why3: Add file in project"
    ()
  in
  d#add_button_stock `CANCEL `CANCEL ;
  d#add_select_button_stock `OPEN `OPEN ;
  d#add_filter (filter_why_files ()) ;
  d#add_filter (filter_all_files ()) ;
  begin match d#run () with
  | `OPEN ->
      begin
        match d#filename with
          | None -> ()
          | Some f -> open_file f
      end
  | `DELETE_EVENT | `CANCEL -> ()
  end ;
  d#destroy ()


let not_implemented () =
  info_window `INFO "This feature is not yet implemented, sorry."


(*************)
(* File menu *)
(*************)

let file_menu = factory#add_submenu "_File"
let file_factory = new GMenu.factory file_menu ~accel_group

let (_ : GMenu.image_menu_item) =
  file_factory#add_image_item (* ~key:GdkKeysyms._A *)
    ~label:"_Add file" ~callback:select_file
    ()

let gui_items = ref []

let add_gui_item f =
  f ();
  gui_items := f :: !gui_items

let recreate_gui () =
  List.iter (fun f -> f ()) (List.rev !gui_items)

let (_ : GMenu.image_menu_item) =
  file_factory#add_image_item ~label:"_Preferences" ~callback:
    (fun () ->
      Gconfig.preferences gconfig;
      begin
        match !current_env_session with
          | None -> ()
          | Some e ->
              Session.update_env_session_config e gconfig.config;
              Session.unload_provers e
      end;
      recreate_gui ();
(*
      Mprover.iter
        (fun p pi ->
          Debug.dprintf debug "editor for %a : %s@." Whyconf.print_prover p
            pi.editor)
        (Whyconf.get_provers gconfig.config);
*)
      let nb = gconfig.session_nb_processes in
      M.set_maximum_running_proofs nb sched)
    ()

(*
let (_ : GMenu.image_menu_item) =
  file_factory#add_image_item ~label:"_Detect provers" ~callback:
    (fun () -> Gconfig.run_auto_detection gconfig; recreate_gui () )
    ()
*)

let save_session () =
  if !session_needs_saving then begin
    Debug.dprintf debug "[GUI] saving session@.";
    S.save_session gconfig.config (env_session()).S.session;
    session_needs_saving := false;
  end


let exit_function ~destroy () =
  (* do not save automatically anymore Gconfig.save_config (); *)
  if not !session_needs_saving then GMain.quit () else
  match (Gconfig.config ()).saving_policy with
    | 0 -> save_session (); GMain.quit ()
    | 1 -> GMain.quit ()
    | 2 ->
        let answer =
          GToolbox.question_box
            ~title:"Why3 saving session"
            ~buttons:(["Yes"; "No"] @ (if destroy then [] else ["Cancel"]))
            "Do you want to save the session?"
        in
        begin
          match answer with
            | 1 -> save_session (); GMain.quit ()
            | 2 -> GMain.quit ()
            | _ -> if destroy then GMain.quit () else ()
        end
    | _ ->
        eprintf "unexpected value for saving_policy@.";
        GMain.quit ()

(*************)
(* View menu *)
(*************)

let sans_font_family = "Sans"
let mono_font_family = "Monospace"

let change_font size =
(*
  Tools.resize_images (!Colors.font_size * 2 - 4);
*)
  let sff = sans_font_family ^ " " ^ string_of_int size in
  let mff = mono_font_family ^ " " ^ string_of_int size in
  let sf = Pango.Font.from_string sff in
  let mf = Pango.Font.from_string mff in
  List.iter (fun v -> v#modify_font sf) !modifiable_sans_font_views;
  List.iter (fun v -> v#modify_font mf) !modifiable_mono_font_views

let enlarge_font () =
  let size = Gconfig.incr_font_size 1 in
  change_font size

let reduce_font () =
  let size = Gconfig.incr_font_size (-1) in
  change_font size

let view_menu = factory#add_submenu "_View"
let view_factory = new GMenu.factory view_menu ~accel_group

let (_ : GMenu.image_menu_item) =
  view_factory#add_image_item ~key:GdkKeysyms._A
    ~label:"Select all"
    ~callback:(fun () -> goals_view#selection#select_all ()) ()

let (_ : GMenu.menu_item) =
  view_factory#add_item ~key:GdkKeysyms._plus
    ~callback:enlarge_font "Enlarge font"

let (_ : GMenu.menu_item) =
    view_factory#add_item ~key:GdkKeysyms._minus
      ~callback:reduce_font "Reduce font"

let (_ : GMenu.image_menu_item) =
  view_factory#add_image_item ~key:GdkKeysyms._E
    ~label:"Expand all" ~callback:(fun () -> goals_view#expand_all ()) ()

let rec collapse_verified =
  let collapse_if_visible row = if_visible row @@ fun _ path -> goals_view#collapse_row path in
  function
  | S.Goal g when Opt.inhabited g.S.goal_verified ->
    let row = g.S.goal_key in
    collapse_if_visible row
  | S.Theory th when Opt.inhabited th.S.theory_verified ->
    let row = th.S.theory_key in
    collapse_if_visible row
  | S.File f when Opt.inhabited f.S.file_verified ->
    let row = f.S.file_key in
    collapse_if_visible row
  | any -> S.iter collapse_verified any

let collapse_all_verified_things () =
  S.session_iter collapse_verified (env_session()).S.session

let (_ : GMenu.image_menu_item) =
  view_factory#add_image_item ~key:GdkKeysyms._C
    ~label:"Collapse proved goals"
    ~callback:collapse_all_verified_things
    ()

let rec handle_empty ~hide = function
  | S.Goal _ -> ()
  | S.Theory ({ S.theory_goals = []; _ } as th) ->
    let row = th.S.theory_key in
    goals_model#set ~row:row#iter ~column:visible_column (not hide)
  | S.File f when List.for_all (fun { S.theory_goals = gs } -> gs = []) f.S.file_theories ->
    let row = f.S.file_key in
    goals_model#set ~row:row#iter ~column:visible_column (not hide)
  | any -> S.iter (handle_empty ~hide) any

let handle_all_empty_things hide =
  S.session_iter (handle_empty ~hide) (env_session()).S.session

let hide_empty_item =
  view_factory#add_check_item
    ~active:true
    ~key:GdkKeysyms._H
    "Hide theories/modules without goals"
    ~callback:handle_all_empty_things

(*
let rec hide_proved_in_goal g =
  if g.M.proved then
    begin
      let row = g.M.goal_row in
      goals_view#collapse_row (goals_model#get_path row);
(*
      goals_model#set ~row ~column:M.visible_column false
*)
    end
  else
    Hstr.iter
      (fun _ t -> List.iter hide_proved_in_goal t.M.subgoals)
      g.M.transformations

let hide_proved_in_theory th =
  if th.M.verified then
    begin
      let row = th.M.theory_row in
      goals_view#collapse_row (goals_model#get_path row);
      goals_model#set ~row ~column:M.visible_column false
    end
  else
    List.iter hide_proved_in_goal th.M.goals

let hide_proved_in_file f =
  if f.M.file_verified then
    begin
      let row = f.M.file_row in
      goals_view#collapse_row (goals_model#get_path row);
      goals_model#set ~row ~column:M.visible_column false
    end
  else
    List.iter hide_proved_in_theory f.M.theories

let hide_proved_in_files () =
  List.iter hide_proved_in_file !M.all_files

let rec show_all_in_goal g =
  let row = g.M.goal_row in
  goals_model#set ~row ~column:M.visible_column true;
  if g.M.proved then
    goals_view#collapse_row (goals_model#get_path row)
  else
    goals_view#expand_row (goals_model#get_path row);
  Hstr.iter
    (fun _ t -> List.iter show_all_in_goal t.M.subgoals)
    g.M.transformations

let show_all_in_theory th =
  let row = th.M.theory_row in
  goals_model#set ~row ~column:M.visible_column true;
  if th.M.verified then
    goals_view#collapse_row (goals_model#get_path row)
  else
    begin
      goals_view#expand_row (goals_model#get_path row);
      List.iter show_all_in_goal th.M.goals
    end

let show_all_in_file f =
  let row = f.M.file_row in
  goals_model#set ~row ~column:M.visible_column true;
  if f.M.file_verified then
    goals_view#collapse_row (goals_model#get_path row)
  else
    begin
      goals_view#expand_row (goals_model#get_path row);
      List.iter show_all_in_theory f.M.theories
    end

let show_all_in_files () =
  List.iter show_all_in_file !M.all_files


let (_ : GMenu.check_menu_item) = view_factory#add_check_item
  ~callback:(fun b ->
               M.toggle_hide_proved_goals := b;
               if b then hide_proved_in_files ()
               else show_all_in_files ())
  "Hide proved goals"

*)

(**************)
(* Tools menu *)
(**************)


let tools_menu = factory#add_submenu "_Tools"
let tools_factory = new GMenu.factory tools_menu ~accel_group

let () = add_gui_item (fun () ->
  List.iter (fun item -> item#destroy ()) provers_box#all_children;
  List.iter (fun item -> item#destroy ()) tools_menu#all_children)

let add_tool_separator () =
  add_gui_item (fun () -> ignore(tools_factory#add_separator ()))

let add_tool_item label callback =
  add_gui_item (fun () -> ignore(tools_factory#add_image_item ~label ~callback ()))


let split_strategy =
  [| Strategy.Itransform(split_transformation,1) |]

let inline_strategy =
  [| Strategy.Itransform(inline_transformation,1) |]

(*
let test_strategy () =
  let config = gconfig.Gconfig.config in
  let altergo =
    let fp = Whyconf.parse_filter_prover "Alt-Ergo" in
    Whyconf.filter_one_prover config fp
  in
  let cvc4 =
    let fp = Whyconf.parse_filter_prover "CVC4" in
    Whyconf.filter_one_prover config fp
  in
  [|
    Strategy.Icall_prover(altergo.Whyconf.prover,1,1000);
    Strategy.Icall_prover(cvc4.Whyconf.prover,1,1000);
    Strategy.Itransform(split_transformation,0); (* goto 0 on success *)
    Strategy.Icall_prover(altergo.Whyconf.prover,10,4000);
    Strategy.Icall_prover(cvc4.Whyconf.prover,10,4000);
  |]
 *)

(*
let strategies () :
    (string * Pp.formatted * M.strategy *
       (string * Gdk.keysym) option) list =
  [ "Split", "Splits@ conjunctions@ of@ the@ goal", split_strategy,
    Some("s",GdkKeysyms._s);
    "Inline", "Inline@ defined@ symbols", inline_strategy,
    Some("i",GdkKeysyms._i);
    "Blaster", "Blaster@ strategy", test_strategy (),
    Some("b",GdkKeysyms._b);
  ]
*)

let loaded_strategies = ref []

let load_shortcut s =
  if String.length s <> 1 then None else
  try
    let key = match String.get s 0 with
      | 'a' -> GdkKeysyms._a
      | 'b' -> GdkKeysyms._b
      | 'c' -> GdkKeysyms._c
      | 'd' -> GdkKeysyms._d
      | 'e' -> GdkKeysyms._e
      | 'f' -> GdkKeysyms._f
      | 'g' -> GdkKeysyms._g
      | 'h' -> GdkKeysyms._h
      | 'i' -> GdkKeysyms._i
      | 'j' -> GdkKeysyms._j
      | 'k' -> GdkKeysyms._k
      | 'l' -> GdkKeysyms._l
      | 'm' -> GdkKeysyms._m
      | 'n' -> GdkKeysyms._n
      | 'o' -> GdkKeysyms._o
      | 'p' -> GdkKeysyms._p
      | 'q' -> GdkKeysyms._q
      | 'r' -> GdkKeysyms._r
      | 's' -> GdkKeysyms._s
      | 't' -> GdkKeysyms._t
      | 'u' -> GdkKeysyms._u
      | 'v' -> GdkKeysyms._v
      | 'w' -> GdkKeysyms._w
      | 'x' -> GdkKeysyms._x
      | 'y' -> GdkKeysyms._y
      | 'z' -> GdkKeysyms._z
      | _ -> raise Not_found
    in Some(s,key)
  with Not_found -> None

let strategies () =
  match !loaded_strategies with
    | [] ->
      let config = gconfig.Gconfig.config in
      let strategies = Whyconf.get_strategies config in
      let strategies =
        Mstr.fold_left
          (fun acc _ st ->
            let name = st.Whyconf.strategy_name in
            try
              let code = st.Whyconf.strategy_code in
              let code = Strategy_parser.parse (env_session()) code in
              let shortcut = load_shortcut st.Whyconf.strategy_shortcut in
              Format.eprintf "[GUI] Strategy '%s' loaded.@." name;
              (name, st.Whyconf.strategy_desc, code, shortcut) :: acc
            with Strategy_parser.SyntaxError msg ->
              Format.eprintf
                "[GUI warning] Loading strategy '%s' failed: %s@." name msg;
              acc)
          []
          strategies
      in
      let strategies = List.rev strategies in
      loaded_strategies := strategies;
      strategies
    | l -> l


let escape_text = Glib.Markup.escape_text

let sanitize_markup x =
  let remove = function
    | '_' -> "__"
    | c -> String.make 1 c in
  Ident.sanitizer remove remove (escape_text x)

let string_of_desc desc =
  let print_trans_desc fmt (x,r) =
    fprintf fmt "@[<hov 2>%s@\n%a@]" x Pp.formatted r
  in Pp.string_of print_trans_desc desc

let () =
  let transformations =
    List.sort (fun (x,_) (y,_) -> String.compare x y)
      (List.rev_append (Trans.list_transforms_l ()) (Trans.list_transforms ()))
  in
  let add_submenu_transform name filter () =
    let submenu = tools_factory#add_submenu name in
    let submenu = new GMenu.factory submenu ~accel_group in
    let iter ((name,_) as desc) =
      let callback () = apply_trans_on_selection name in
      let ii = submenu#add_image_item
        ~label:(sanitize_markup name) ~callback () in
      ii#misc#set_tooltip_text (string_of_desc desc)
    in
    let trans = List.filter filter transformations in
    List.iter iter trans
  in
  add_gui_item
    (add_submenu_transform "transformations (a-e)"
       (fun (x,_) -> x < "eliminate"));
  add_gui_item
    (add_submenu_transform "transformations (eliminate)"
       (fun (x,_) -> x >= "eliminate" && x < "eliminatf"));
  add_gui_item
    (add_submenu_transform "transformations (e-r)"
       (fun (x,_) -> x >= "eliminatf" && x < "s"));
  add_gui_item
    (add_submenu_transform "transformations (s-z)"
       (fun (x,_) -> x >= "s"));
  add_tool_separator ();
  add_tool_item "Bisect in selection" apply_bisect_on_selection

let () =
  let iter (name,desc,strat,k) =
    let b = GButton.button ~packing:strategies_box#add
      ~label:(sanitize_markup name) ()
    in
    let name =
      match k with
        | None -> name
        | Some(s,_) -> name ^ " (shortcut:" ^ s ^ ")"
    in
    b#misc#set_tooltip_markup (string_of_desc (name,desc));
    let i = GMisc.image ~pixbuf:(!image_transf) () in
    let () = b#set_image i#coerce in
    let callback () = apply_strategy_on_selection strat in
    let (_ : GtkSignal.id) = b#connect#pressed ~callback in
    ()
  in
  List.iter iter (strategies ())


(*************)
(* Run  menu *)
(*************)

(*
let run_menu = factory#add_submenu "_Run"
let run_factory = new GMenu.factory run_menu ~accel_group

let eval const result =
  let msg =
    match Strings.split '.' const with
      | [f;m;i] ->
        begin
          let e = env_session () in
          let files = e.S.files in
          try
            let fi = Mstr.find f files in
            try
              let th = Mstr.find m fi in
              begin
                try
                  let ls = Theory.ns_find_ls th.Theory.th_export [i] in
                  match Decl.find_logic_definition th.Theory.th_known ls with
                    | None ->
                      Pp.sprintf
                        "Symbol '%s' has no definition in theory '%s.%s'" i f m
                    | Some d ->
                      let l,t = Decl.open_ls_defn d in
                      match l with
                        | [] ->
                          let t =
                            Mlw_interp.eval_global_term e.S.env
                              th.Theory.th_known t
                          in
                          Pp.sprintf "@[<hov 2>%a@]" Mlw_interp.print_value t
                        | _ ->
                          Pp.sprintf
                            "Symbol '%s' is not a constant in theory '%s.%s'"
                            i f m
                with Not_found ->
                  Pp.sprintf
                    "Constant '%s' not found in theory '%s.%s'" i f m
              end
            with Not_found ->
              Pp.sprintf "theory '%s.%s' not found" f m;
          with Not_found ->
            Pp.sprintf "@[<hov 2>file '%s' not found. Files are: [%a]@]" f
              (Pp.print_list Pp.comma Pp.string)
              (Mstr.keys files)
        end
      | _ ->
        "must be of the form <filename>.<theory name>.<identifier>";
  in
  result#source_buffer#set_text msg

let constant_to_evaluate = ref ""


(*
let selected_file = ref ""
*)

let evaluate_window () =
  let dialog = GWindow.dialog ~modal:true
    ~title:"Why3: evaluate constant" ~icon:!Gconfig.why_icon ()
  in
  let vbox = dialog#vbox in
  let frame =
    GBin.frame ~label:"Evaluation" ~shadow_type:`ETCHED_OUT
    ~packing:vbox#add ()
  in
  let vbox = GPack.vbox ~packing:frame#add () in
  let text =
    "Enter the constant to evaluate under the form <filename>.<theory name>.<identifier>"
  in
  let _ = GMisc.label ~ypad:20 ~text ~xalign:0.5 ~packing:vbox#add () in
  let exec_entry =
    GEdit.entry ~text:!constant_to_evaluate ~packing:vbox#add ()
  in
  let (_ : GtkSignal.id) =
    exec_entry#connect#changed ~callback:
      (fun () -> constant_to_evaluate := exec_entry#text)
  in
(*
  let hb = GPack.hbox ~homogeneous:false ~packing:vbox#pack () in
  let e = env_session () in
  let files_map = e.S.files in
  let (files_combo, _) =
    GEdit.combo_box_entry_text ~packing:hb#pack ()
  in
  let _,file_names =
    Mstr.fold
      (fun f _th (i,names) ->
        if f = !selected_file then files_combo#set_active i;
        (i+1, f::names))
      files_map (0, [])
  in
  let (_store, column) =
    GTree.store_of_list Gobject.Data.string file_names
  in
  files_combo#set_text_column column;
  let ( _ : GtkSignal.id) = files_combo#connect#changed
    ~callback:(fun () ->
      match files_combo#active_iter with
      | None -> ()
      | Some row ->
        let s = files_combo#model#get ~row ~column in
        selected_file := s)
  in
*)
  let b = GButton.button ~label:"Run" ~packing:vbox#add () in
  let text =
    "Result:"
  in
  let _input = GMisc.label ~ypad:20 ~text ~xalign:0.0 ~packing:vbox#add () in
(*
  let _ = input#event#connect#key_press ~callback:
    (fun k -> if GdkEvent.Key.keyval k = GdkKeysyms._Return then
        eval !constant_to_evaluate view;
      true)
  in
*)
 let scroll =
   GBin.scrolled_window
     ~hpolicy: `AUTOMATIC ~vpolicy: `AUTOMATIC
     ~shadow_type:`ETCHED_OUT ~packing:vbox#add ()
 in
 let view =
   GSourceView2.source_view
     ~editable:false
     ~packing:scroll#add
     ~height:100
     ()
 in
  let (_ : GtkSignal.id) =
    b#connect#clicked ~callback:(fun () -> eval !constant_to_evaluate view)
  in
  dialog#add_button "Close" `CLOSE ;
  let _ = dialog#run () in
  dialog#destroy ()

let (_ : GMenu.image_menu_item) =
  run_factory#add_image_item
    ~label:"Evaluate a logic constant"
    ~callback:evaluate_window
    ()

let function_to_execute = ref ""

let execute_window () =
  let dialog = GWindow.dialog ~modal:true
    ~title:"Why3: execute function" ~icon:!Gconfig.why_icon ()
  in
  let vbox = dialog#vbox in
  let text =
    "Enter the function to execute under the form <module name>.<function name>"
  in
  let _ = GMisc.label ~ypad:20 ~text ~xalign:0.5 ~packing:vbox#add () in
  let exec_entry =
    GEdit.entry ~text:!function_to_execute ~packing:vbox#add ()
  in
  let (_ : GtkSignal.id) =
    exec_entry#connect#changed ~callback:
      (fun () -> function_to_execute := exec_entry#text)
  in
  dialog#add_button "Close" `CLOSE ;
  let ( _ : GWindow.Buttons.about) = dialog#run () in
  dialog#destroy ()

(*
let (_ : GMenu.image_menu_item) =
  run_factory#add_image_item
    ~label:"Execute a WhyML function"
    ~callback:execute_window
    ()
*)

*)

(*************)
(* Help menu *)
(*************)


let help_menu = factory#add_submenu "_Help"
let help_factory = new GMenu.factory help_menu ~accel_group

let (_ : GMenu.image_menu_item) =
  help_factory#add_image_item
    ~label:"Legend"
    ~callback:show_legend_window
    ()

let (_ : GMenu.image_menu_item) =
  help_factory#add_image_item
    ~label:"About"
    ~callback:show_about_window
    ()


(***************)
(* source view *)
(***************)

let scrolled_source_view = GBin.scrolled_window
  ~hpolicy: `AUTOMATIC ~vpolicy: `AUTOMATIC
  ~packing:source_tab#add ~shadow_type:`ETCHED_OUT
  ()

let allow_editing = false (* not reliable enough yet *)

let source_view =
  GSourceView2.source_view
    ~auto_indent:true
    ~insert_spaces_instead_of_tabs:true ~tab_width:2
    ~show_line_numbers:true
    ~right_margin_position:80 ~show_right_margin:true
    (* ~smart_home_end:true *)
    ~editable:allow_editing
    ~packing:scrolled_source_view#add
    ()



(*
  source_view#misc#modify_font_by_name font_name;
*)
let () = modifiable_mono_font_views :=
          source_view#misc :: !modifiable_mono_font_views
let () = change_font (Gconfig.incr_font_size 0)

let () = source_view#source_buffer#set_language None
let () = source_view#set_highlight_current_line true
(*
let () = source_view#source_buffer#set_text (source_text fname)
*)

let set_current_file f =
  current_file := f;
  file_info#set_text ("file: " ^ !current_file)


let move_to_line ~yalign (v : GSourceView2.source_view) line =
  let line = max 0 line in
  let line = min line v#buffer#line_count in
  let it = v#buffer#get_iter (`LINE line) in
  v#buffer#place_cursor ~where:it;
  let mark = `MARK (v#buffer#create_mark it) in
  v#scroll_to_mark ~use_align:true ~yalign mark


let premise_tag = source_view#buffer#create_tag
  ~name:"premise_tag" [`BACKGROUND gconfig.premise_color]

let neg_premise_tag = source_view#buffer#create_tag
  ~name:"neg_premise_tag" [`BACKGROUND gconfig.neg_premise_color]

let goal_tag = source_view#buffer#create_tag
  ~name:"goal_tag" [`BACKGROUND gconfig.goal_color]

let error_tag = source_view#buffer#create_tag
  ~name:"error_tag" [`BACKGROUND gconfig.error_color]

let erase_color_loc (v:GSourceView2.source_view) =
  let buf = v#buffer in
  buf#remove_tag premise_tag ~start:buf#start_iter ~stop:buf#end_iter;
  buf#remove_tag neg_premise_tag ~start:buf#start_iter ~stop:buf#end_iter;
  buf#remove_tag goal_tag ~start:buf#start_iter ~stop:buf#end_iter;
  buf#remove_tag error_tag ~start:buf#start_iter ~stop:buf#end_iter

let color_loc (v:GSourceView2.source_view) ~color l b e =
  let buf = v#buffer in
  let top = buf#start_iter in
  let start = top#forward_lines (l-1) in
  let start = start#forward_chars b in
  let stop = start#forward_chars (e-b) in
  buf#apply_tag ~start ~stop color

let scroll_to_file f =
  if f <> !current_file then
    begin
      let lang =
        if Filename.check_suffix f ".why" ||
          Filename.check_suffix f ".mlw"
        then why_lang else any_lang f
      in
      source_view#source_buffer#set_language lang;
      source_view#source_buffer#set_text (file_contents f);
      set_current_file f;
    end

let scroll_to_loc ?(yalign=0.0) ~color loc =
  reset_gc ();
  let (f,l,b,e) = Loc.get loc in
  scroll_to_file f;
  move_to_line ~yalign source_view (l-1);
  erase_color_loc source_view;
  (* FIXME: use another color or none at all *)
  color_loc source_view ~color l b e;
  ignore (color,l,b,e)

let scroll_to_id ~color id =
  match id.Ident.id_loc with
    | Some loc -> scroll_to_loc ~color loc
    | None ->
        source_view#source_buffer#set_text
          "Non-localized ident (no position available)\n";
        set_current_file ""

let color_loc ~color loc =
  let f, l, b, e = Loc.get loc in
  if f = !current_file then color_loc ~color source_view l b e

let rec color_locs ~color f =
  let b = ref false in
  Opt.iter (fun loc -> color_loc ~color loc; b := true) f.Term.t_loc;
  Term.t_fold (fun b loc -> color_locs ~color loc || b) !b f

(* FIXME: we shouldn't open binders _every_time_ we redraw screen!!!
   No t_fold, no t_open_quant! *)
let rec color_t_locs ?(env=Ident.Mid.empty) f =
  let color_t_locs ?(env=env) = color_t_locs ~env in
  let open Term in
  let open Ident in
  let pos_premise_tag = premise_tag in
  let rec premise_tag ?(neg=false) =
    let color = if not neg then pos_premise_tag else neg_premise_tag in
    function
    | { t_node = Tnot t; t_loc = None; _ } -> premise_tag ~neg:(not neg) t
    | { t_node = Tapp ({ ls_name = { id_string = "infix ="; _ }; _ }, ts) } ->
      List.iter
        (function
          | { t_node = Tvar { vs_name = v; _ }; _ } when Mid.mem v env ->
            color_loc ~color @@ Mid.find v env
          | _ -> ())
        ts;
      color
    | _ -> color
  in
  match f.t_node with
    | Tbinop (Timplies, f1, f2) ->
        let b = color_locs ~color:(premise_tag f1) f1 in
        color_t_locs f2 || b
    | Tlet (t, fb) ->
        let _, f1 = t_open_bound fb in
        let b = color_locs ~color:(premise_tag t) t in
        color_t_locs f1 || b
    | Tquant (Tforall, fq) ->
      let vss, _, f1 = t_open_quant fq in
      let env =
        List.fold_left
          (fun e ->
             function
             | { vs_name = { id_loc = Some loc; id_string = "result"; _ } as id;
                 vs_ty = { Ty.ty_node = Ty.Tyapp ({ Ty.ts_name = { id_string = "bool"; _ }; _ }, _) }; _ } ->
               (* such identifiers named "result" are letified postconditions of code predicates *)
               Mid.add id loc e
             | _ -> e)
          env
          vss
      in
      color_t_locs ~env f1
    | Tif (f1, f2, f3) ->
        let b = color_locs ~color:(premise_tag f1) f1 in
        let r = color_t_locs f3 in
        color_t_locs f2 || r || b
    | _ ->
        color_locs ~color:goal_tag f

let scroll_to_source_goal g =
  let t = S.goal_task g in
  let id = (Task.task_goal t).Decl.pr_name in
  scroll_to_id ~color:goal_tag id;
  match t with
    | Some
        { Task.task_decl =
            { Theory.td_node =
                Theory.Decl { Decl.d_node = Decl.Dprop (Decl.Pgoal, _, f)}}} ->
        if not (color_t_locs f) then
          Opt.iter (color_loc ~color:goal_tag) id.Ident.id_loc
    | _ ->
        assert false

let scroll_to_theory th =
  let id = th.S.theory_name in
  scroll_to_id ~color:goal_tag id


let reload () =
  try
    erase_color_loc source_view;
    current_file := "";
    (* create a new environnement
       (in order to reload the files which are "use") *)
    gconfig.env <- Env.create_env (Env.get_loadpath gconfig.env);
    (* reload the session *)
    let old_session = (env_session()).S.session in
    let new_env_session,(_:bool),(_:bool) =
      (* use_shapes is true since session is in memory *)
      M.update_session ~allow_obsolete:true ~release:false ~use_shapes:true
        old_session gconfig.env gconfig.Gconfig.config
    in
    current_env_session := Some new_env_session;
    handle_all_empty_things hide_empty_item#active;
    display_warnings ()
  with
    | e ->
        begin
          match e with
          | Loc.Located(loc,_) ->
            scroll_to_loc ~color:error_tag ~yalign:0.5 loc;
            notebook#goto_page source_page (* go to "source" tab *)
          | _ -> ()
        end;
        fprintf str_formatter
          "@[Error:@ %a@]" Exn_printer.exn_printer e;
        let msg = flush_str_formatter () in
        file_info#set_text msg;
        info_window `ERROR msg

let (_ : GMenu.image_menu_item) =
  file_factory#add_image_item ~key:GdkKeysyms._R
    ~label:"_Reload" ~callback:reload
    ()


(* Saving the session *)

let (_ : GMenu.image_menu_item) =
  file_factory#add_image_item (* no shortcut ~key:GdkKeysyms._S *)
    ~label:"_Save session" ~callback:save_session
    ()


(*
Saving the source_view
*)

let save_file () =
  let f = !current_file in
  if f <> "" then
    begin
      save_session ();
      let s = source_view#source_buffer#get_text () in
      let c = open_out f in
      output_string c s;
      close_out c;
      reload ()
    end
  else
    info_window `ERROR "No file currently edited"

let () =
  if allow_editing then
    let (_ : GMenu.image_menu_item) =
      file_factory#add_image_item ~key:GdkKeysyms._S
        ~label:"_Save" ~callback:save_file
        ()
    in ()


let (_ : GtkSignal.id) = w#connect#destroy
  ~callback:(exit_function ~destroy:true)

let (_ : GMenu.image_menu_item) =
  file_factory#add_image_item ~key:GdkKeysyms._Q ~label:"_Quit"
    ~callback:(exit_function ~destroy:false) ()


(*****************************)
(* method: edit current goal *)
(*****************************)

let edit_selected_row r =
  match get_any_from_row_reference r with
    | S.Goal _g ->
        ()
    | S.Theory _th ->
        ()
    | S.File _file ->
        ()
    | S.Proof_attempt a ->
        let e = env_session () in
	let cntexample = Whyconf.cntexample (Whyconf.get_main gconfig.config) in
(*
        let coq = { prover_name = "Coq" ; prover_version = "8.3pl3";
                    prover_altern = "" } in
        let c = e.Session.whyconf in
        let p = Mprover.find coq (get_provers c) in
        let time = Whyconf.timelimit (Whyconf.get_main c) in
        Debug.dprintf debug
          "[debug] save_config %d: timelimit=%d ; editor for Coq=%s@."
          0 time p.editor;
*)
        M.edit_proof ~cntexample e sched ~default_editor:gconfig.default_editor a
    | S.Transf _ -> ()
    | S.Metas _ -> ()

let edit_current_proof () =
  match get_selected_row_references () with
    | [] -> ()
    | [r] -> edit_selected_row r
    | _ ->
        info_window `INFO "Please select exactly one proof to edit"

let () =
  add_tool_separator ();
  add_tool_item "Edit current proof" edit_current_proof;
  add_tool_item "Replay selection" replay_obsolete_proofs;
  add_tool_item "Mark as obsolete" cancel_proofs;
  add_tool_item "Mark as archived" (set_archive_proofs true);
  add_tool_item "Remove from archive" (set_archive_proofs false)

let () =
  let b = GButton.button ~packing:tools_box#add ~label:"Edit" () in
  b#misc#set_tooltip_markup
    "Edit the <b>selected proof</b> with the appropriate editor";

  let i = GMisc.image ~pixbuf:(!image_editor) () in
  let () = b#set_image i#coerce in
  let (_ : GtkSignal.id) =
    b#connect#pressed ~callback:edit_current_proof
  in ()

let () =
  let b = GButton.button ~packing:tools_box#add ~label:"Replay" () in
  b#misc#set_tooltip_markup
    "Replay <b>obsolete</b> proofs below the current selection";

  let i = GMisc.image ~pixbuf:(!image_replay) () in
  let () = b#set_image i#coerce in
  let (_ : GtkSignal.id) =
    b#connect#pressed ~callback:replay_obsolete_proofs
  in ()


(*************)
(* removing  *)
(*************)

let confirm_remove_row r =
  match get_any_from_row_reference r with
    | S.Goal _g ->
        info_window `ERROR "Cannot remove a goal"
    | S.Theory _th ->
        info_window `ERROR "Cannot remove a theory"
    | S.File _file ->
        info_window `ERROR "Cannot remove a file"
    | S.Proof_attempt a ->
        info_window
          ~callback:(fun () -> M.remove_proof_attempt a)
          `QUESTION
          "Do you really want to remove the selected proof attempt?"
    | S.Transf tr ->
        info_window
          ~callback:(fun () -> M.remove_transformation tr)
          `QUESTION
          "Do you really want to remove the selected transformation\n\
and all its subgoals?"
    | S.Metas m ->
      info_window
        ~callback:(fun () -> M.remove_metas m)
        `QUESTION
        "Do you really want to remove the selected addition of metas\n\
and all its subgoals?"

let remove_proof r =
  match get_any_from_row_reference r with
    | S.Goal _g -> ()
    | S.Theory _th -> ()
    | S.File _file -> ()
    | S.Proof_attempt a -> M.remove_proof_attempt a
    | S.Transf _tr -> ()
    | S.Metas _m -> ()

let confirm_remove_selection () =
  match get_selected_row_references () with
    | [] -> ()
    | [r] -> confirm_remove_row r
    | l ->
        info_window
          ~callback:(fun () -> List.iter remove_proof l)
          `QUESTION
          "Do you really want to remove the selected proof attempts?"
(*
    | _ ->
        info_window `INFO "Please select exactly one item to remove"
*)

let clean_selection () =
  List.iter (fun r -> M.clean (get_any_from_row_reference r))
    (get_selected_row_references ())

let () =
  add_tool_separator ();
  add_tool_item "Remove current proof" confirm_remove_selection;
  add_tool_item "Clean selection" clean_selection

let () =
  let b = GButton.button ~packing:tools_box#add ~label:"Remove" () in
  b#misc#set_tooltip_markup "Remove selected <b>proof attempts</b> and \
<b>transformations</b>";
  let i = GMisc.image ~pixbuf:(!image_remove) () in
  let () = b#set_image i#coerce in
  let (_ : GtkSignal.id) =
    b#connect#pressed ~callback:confirm_remove_selection
  in ()

let () =
  let b = GButton.button ~packing:tools_box#add ~label:"Clean" () in
  b#misc#set_tooltip_markup "Remove unsuccessful <b>proof attempts</b> \
associated to proved goals";
  let i = GMisc.image ~pixbuf:(!image_cleaning) () in
  let () = b#set_image i#coerce in
  let (_ : GtkSignal.id) =
    b#connect#pressed ~callback:clean_selection
  in ()

let () =
  let b = GButton.button ~packing:monitor_box#add ~label:"Interrupt" () in
  b#misc#set_tooltip_markup "Cancels all scheduled proof attempts";
  let i = GMisc.image ~pixbuf:(!image_cancel) () in
  let () = b#set_image i#coerce in
  let (_ : GtkSignal.id) =
    b#connect#pressed ~callback:(fun () -> M.cancel_scheduled_proofs sched)
  in ()

(***)

let () =
  add_tool_separator ();
  add_tool_item "Copy" copy_on_selection;
  add_tool_item "Paste" paste_on_selection;
  add_tool_separator ();
  let submenu = tools_factory#add_submenu "Strategies" in
  let submenu = new GMenu.factory submenu ~accel_group in
  let iter (name,desc,strat,k) =
    let callback () = apply_strategy_on_selection strat in
    let ii = submenu#add_image_item
      ~label:(sanitize_markup name) ~callback ()
    in
    let name =
      match k with
        | None -> name
        | Some(s,_) -> name ^ " (shortcut:" ^ s ^ ")"
    in
    ii#misc#set_tooltip_text (string_of_desc (name,desc))
  in
  List.iter iter (strategies ());
  add_tool_separator ();
  let provers_factory =
    let tools_submenu_provers = tools_factory#add_submenu "Provers" in
    new GMenu.factory tools_submenu_provers
  in
  let add_item_provers () =
    let provers = C.get_provers gconfig.Gconfig.config in
    let provers =
      C.Mprover.fold
        (fun k p acc ->
          let pr = p.prover in
          if List.mem (C.prover_parseable_format pr) gconfig.hidden_provers
          then acc
          else C.Mprover.add k p acc)
        provers C.Mprover.empty
    in
    C.Mprover.iter
      (fun p _ ->
         let n = Pp.string_of_wnl C.print_prover p in
         let (_ : GMenu.image_menu_item) =
           provers_factory#add_image_item ~label:n
             ~callback:(fun () -> prover_on_selected_goals p)
             ()
         in
         let b = GButton.button ~packing:provers_box#add ~label:n () in
         b#misc#set_tooltip_markup
           (Pp.sprintf_wnl "Start <tt>%a</tt> on the <b>selected goals</b>"
              C.print_prover p);
         let (_ : GtkSignal.id) =
           b#connect#pressed
             ~callback:(fun () -> prover_on_selected_goals p)
         in ())
      provers
  in
  add_gui_item add_item_provers

(***********************************************)
(* Keyboard shortcuts in the (goals) tree view *)
(***********************************************)

(* TODO:
   - instead of a default prover, have instead keyboard shortcuts for
     any prover *)

let () =
  let run_default_prover () =
    if gconfig.default_prover = "" then
      Debug.dprintf debug "no default prover@." else
    let fp = Whyconf.parse_filter_prover gconfig.default_prover in
    let pr = Whyconf.filter_one_prover gconfig.config fp in
    prover_on_selected_goals pr.prover in
  let callback ev =
    let key = GdkEvent.Key.keyval ev in
    if key = GdkKeysyms._c then begin clean_selection (); true end else
    if key = GdkKeysyms._e then begin edit_current_proof (); true end else
    if key = GdkKeysyms._o then begin cancel_proofs (); true end else
    if key = GdkKeysyms._p then begin run_default_prover (); true end else
    if key = GdkKeysyms._r then begin replay_obsolete_proofs (); true end else
    if key = GdkKeysyms._x then begin confirm_remove_selection (); true end else
    (* strategy shortcuts *)
    let rec iter l =
      match l with
        | [] -> false (* otherwise, use the default event handler *)
        | (_,_,_,None) :: rem -> iter rem
        | (_,_,s,Some(_,k)) :: rem ->
          if key = k then begin apply_strategy_on_selection s; true end else
            iter rem
    in
    iter (strategies ())
  in
  ignore (goals_view#event#connect#key_press ~callback)


(***************)
(* Bind events *)
(***************)

(* to be run when a row in the tree view is selected *)
let select_row r =
  let ind = goals_model#get ~row:r#iter ~column:index_column in
  current_selected_row := Some ind;
  let a = get_any_from_row_reference r in
  update_tabs a;
  match a with
    | S.Goal g ->
      scroll_to_source_goal g
    | S.Theory th ->
      scroll_to_theory th;
      (* notebook#goto_page source_page (* go to "source" tab *)*)
    | S.File file ->
      scroll_to_file (Filename.concat project_dir file.S.file_name);
      (* notebook#goto_page source_page (\* go to "source" tab *\) *)
    | S.Proof_attempt a ->
      scroll_to_source_goal a.S.proof_parent;
      (* notebook#goto_page output_page (\* go to "prover output" tab *\) *)
    | S.Transf tr ->
      scroll_to_source_goal tr.S.transf_parent
    | S.Metas m ->
      scroll_to_source_goal m.S.metas_parent

(* row selection on tree view on the left *)
let (_ : GtkSignal.id) =
  goals_view#selection#connect#after#changed ~callback:
    begin fun () ->
      match get_selected_row_references () with
        | [p] -> select_row p
        | [] -> ()
        | _ -> ()
    end

let (_:GtkSignal.id) =
  goals_view#connect#row_collapsed ~callback:(row_expanded false)

let (_:GtkSignal.id) =
  goals_view#connect#row_expanded ~callback:(row_expanded true)

(*
let () = Debug.set_flag (Debug.lookup_flag "transform")
*)

let () = handle_all_empty_things hide_empty_item#active

let () = w#show ()

let () = display_warnings ()

let () = GMain.main ()

(*
Local Variables:
compile-command: "unset LANG; make -C ../.. bin/why3ide.byte"
End:
*)<|MERGE_RESOLUTION|>--- conflicted
+++ resolved
@@ -1446,15 +1446,9 @@
         assert (not lp.S.prover_config.C.in_place); (* TODO do this case *)
         M.schedule_proof_attempt
 	  ~cntexample
-<<<<<<< HEAD
-          ~timelimit:!timelimit
-          ~memlimit:pa.S.proof_memlimit
-          ~steplimit:(-1)
-=======
           ~limit:{Call_provers.limit_time = Some !timelimit;
                  limit_mem = pa.S.proof_limit.Call_provers.limit_mem;
                  limit_steps = None}
->>>>>>> 8a6f61ed
           ?old:(S.get_edited_as_abs eS.S.session pa)
           (* It is dangerous, isn't it? to be in place for bisecting? *)
           ~inplace:lp.S.prover_config.C.in_place
@@ -1491,15 +1485,9 @@
           | Some lp ->
             M.schedule_proof_attempt
 	      ~cntexample
-<<<<<<< HEAD
-              ~timelimit:!timelimit
-              ~memlimit:pa.S.proof_memlimit
-              ~steplimit:(-1)
-=======
               ~limit:{pa.S.proof_limit with
                         Call_provers.limit_steps = None;
                         limit_time = Some !timelimit}
->>>>>>> 8a6f61ed
               ?old:(S.get_edited_as_abs eS.S.session pa)
               ~inplace:lp.S.prover_config.C.in_place
               ~command:(C.get_complete_command lp.S.prover_config
