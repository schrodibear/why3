(********************************************************************)
(*                                                                  *)
(*  The Why3 Verification Platform   /   The Why3 Development Team  *)
(*  Copyright 2010-2015   --   INRIA - CNRS - Paris-Sud University  *)
(*                                                                  *)
(*  This software is distributed under the terms of the GNU Lesser  *)
(*  General Public License version 2.1, with the special exception  *)
(*  on linking described in file LICENSE.                           *)
(*                                                                  *)
(********************************************************************)


open Format

open Why3
open Whyconf
open Gconfig
open Stdlib
open Debug

module C = Whyconf

external reset_gc : unit -> unit = "ml_reset_gc"

(* Setting a Gc.alarm is pointless; the function has to be called manually
   before each lablgtk operation. Indeed, each major slice resets
   caml_extra_heap_resources to zero, but alarms are executed only at
   finalization time, that is, after a full collection completes. Note that
   manual calls can fail to prevent extraneous collections too, if a major
   slice happens right in the middle of a sequence of lablgtk operations due
   to memory starvation. Hopefully, it seldom happens. *)
let () = reset_gc ()

let debug = Debug.lookup_flag "ide_info"

(************************)
(* parsing command line *)
(************************)

let files = Queue.create ()
let opt_parser = ref None

let spec = Arg.align [
  "-F", Arg.String (fun s -> opt_parser := Some s),
      "<format> select input format (default: \"why\")";
  "--format", Arg.String (fun s -> opt_parser := Some s),
      " same as -F";
(*
  "-f",
   Arg.String (fun s -> input_files := s :: !input_files),
   "<file> add file to the project (ignored if it is already there)";
*)
]

let usage_str = sprintf
  "Usage: %s [options] [<file.why>|<project directory>]..."
  (Filename.basename Sys.argv.(0))

let gconfig = try
  let config, base_config, env =
    Whyconf.Args.initialize spec (fun f -> Queue.add f files) usage_str in
  if Queue.is_empty files then Whyconf.Args.exit_with_usage spec usage_str;
  Gconfig.load_config config base_config env;
  Gconfig.config ()

  with e when not (Debug.test_flag Debug.stack_trace) ->
    eprintf "%a@." Exn_printer.exn_printer e;
    exit 1

let () =
  Debug.dprintf debug "[GUI] Init the GTK interface...@?";
  ignore (GtkMain.Main.init ());
  Debug.dprintf debug " done.@.";
  Gconfig.init ()

let (why_lang, any_lang) =
  let main = Gconfig.get_main () in
  let load_path = Filename.concat (datadir main) "lang" in
  let languages_manager =
    GSourceView2.source_language_manager ~default:true
  in
  languages_manager#set_search_path
    (load_path :: languages_manager#search_path);
  let why_lang =
    match languages_manager#language "why3" with
    | None ->
        eprintf "language file for 'why3' not found in directory %s@."
          load_path;
        exit 1
    | Some _ as l -> l in
  let any_lang filename =
    match languages_manager#guess_language ~filename () with
    | None -> why_lang
    | Some _ as l -> l in
  (why_lang, any_lang)

(* Borrowed from Frama-C src/gui/source_manager.ml:
Try to convert a source file either as UTF-8 or as locale. *)
let try_convert s =
  try
    if Glib.Utf8.validate s then s else Glib.Convert.locale_to_utf8 s
  with Glib.Convert.Error _ ->
    try
      Glib.Convert.convert_with_fallback
        ~fallback:"#neither UTF-8 nor locale nor ISO-8859-15#"
        ~to_codeset:"UTF-8"
        ~from_codeset:"ISO_8859-15"
        s
    with Glib.Convert.Error _ as e -> Printexc.to_string e

(***************)
(* Main window *)
(***************)

let w = GWindow.window
  ~allow_grow:true ~allow_shrink:true
  ~width:gconfig.window_width
  ~height:gconfig.window_height
  ~title:"Why3 Interactive Proof Session" ()

let () =
  w#set_icon (Some !Gconfig.why_icon)

let (_ : GtkSignal.id) =
  w#misc#connect#size_allocate
    ~callback:
    (fun {Gtk.width=w;Gtk.height=h} ->
       gconfig.window_height <- h;
       gconfig.window_width <- w)

let vbox = GPack.vbox ~packing:w#add ()

(* Menu *)

let menubar = GMenu.menu_bar
  ~packing:(vbox#pack ?from:None ?expand:None ?fill:None ?padding:None)
  ()

let factory = new GMenu.factory menubar

let accel_group = factory#accel_group

let hb = GPack.hbox ~packing:vbox#add ()

let left_scrollview =
  try
    GBin.scrolled_window ~hpolicy:`NEVER ~vpolicy:`AUTOMATIC
      ~packing:(hb#pack ~expand:false ?from:None ?fill:None ?padding:None) ()
  with Gtk.Error _ -> assert false

let () = left_scrollview#set_shadow_type `OUT

let tools_window_vbox =
  try
    GPack.vbox ~packing:left_scrollview#add_with_viewport ()
  with Gtk.Error _ -> assert false

let tools_window_vbox_pack =
  tools_window_vbox#pack ~expand:false ?from:None ?fill:None ?padding:None

let context_frame =
  GBin.frame ~label:"Context" ~shadow_type:`ETCHED_OUT
    ~packing:tools_window_vbox_pack ()

let context_box =
  GPack.button_box `VERTICAL ~border_width:5 ~spacing:5
    ~packing:context_frame#add ()

let context_unproved_goals_only = ref true

let () =
  let b1 = GButton.radio_button
    ~packing:context_box#add ~label:"Unproved goals" ()
  in
  b1#misc#set_tooltip_markup
    "When selected, tools below are applied only to <b>unproved</b> goals";
  let (_ : GtkSignal.id) =
    b1#connect#clicked
      ~callback:(fun () -> context_unproved_goals_only := true)
  in
  let b2 = GButton.radio_button
    ~group:b1#group ~packing:context_box#add ~label:"All goals" ()
  in
  b2#misc#set_tooltip_markup
    "When selected, tools below are applied to all goals";
  let (_ : GtkSignal.id) =
    b2#connect#clicked
      ~callback:(fun () -> context_unproved_goals_only := false)
  in ()


let strategies_frame =
  GBin.frame ~label:"Strategies" ~shadow_type:`ETCHED_OUT
    ~packing:tools_window_vbox_pack ()

let strategies_box =
  GPack.button_box `VERTICAL ~border_width:5 ~spacing:5
  ~packing:strategies_frame#add ()

let provers_frame =
  GBin.frame ~label:"Provers" ~shadow_type:`ETCHED_OUT
    ~packing:tools_window_vbox_pack ()


let provers_box =
  GPack.button_box `VERTICAL ~border_width:5 ~spacing:5
  ~packing:provers_frame#add ()

let () = provers_frame#set_resize_mode `PARENT

let tools_frame =
  GBin.frame ~label:"Tools" ~shadow_type:`ETCHED_OUT
    ~packing:tools_window_vbox_pack ()

let tools_box =
  GPack.button_box `VERTICAL ~border_width:5 ~spacing:5
  ~packing:tools_frame#add ()

let monitor_frame =
  GBin.frame ~label:"Proof monitoring" ~shadow_type:`ETCHED_OUT
    ~packing:tools_window_vbox_pack ()

let monitor_box =
  GPack.vbox ~homogeneous:false ~packing:monitor_frame#add ()

let monitor_waiting =
  GMisc.label ~text:"  Waiting: 0" ~packing:monitor_box#add ()

let monitor_scheduled =
  GMisc.label ~text:"Scheduled: 0" ~packing:monitor_box#add ()

let monitor_running =
  GMisc.label ~text:"  Running: 0" ~packing:monitor_box#add ()



(* horizontal paned *)

let hp = GPack.paned `HORIZONTAL ~packing:hb#add ()


(* tree view *)
let scrollview =
  try
    GBin.scrolled_window ~hpolicy:`AUTOMATIC ~vpolicy:`AUTOMATIC
      ~width:gconfig.tree_width ~shadow_type:`ETCHED_OUT
      ~packing:hp#add ()
  with Gtk.Error _ -> assert false

let (_ : GtkSignal.id) =
  scrollview#misc#connect#size_allocate
    ~callback:
    (fun {Gtk.width=w;Gtk.height=_h} ->
       gconfig.tree_width <- w)




(****************)
(* goals widget *)
(****************)

let cols = new GTree.column_list
let name_column = cols#add Gobject.Data.string
let icon_column = cols#add Gobject.Data.gobject
let status_column = cols#add Gobject.Data.gobject
let time_column = cols#add Gobject.Data.string
let index_column = cols#add Gobject.Data.int
let visible_column = cols#add Gobject.Data.boolean

let name_renderer = GTree.cell_renderer_text [`XALIGN 0.]
let renderer = GTree.cell_renderer_text [`XALIGN 0.]
let image_renderer = GTree.cell_renderer_pixbuf [ ]
let icon_renderer = GTree.cell_renderer_pixbuf [ ]

let view_name_column =
  GTree.view_column ~title:"Theories/Goals" ()

let () =
  view_name_column#pack icon_renderer ;
  view_name_column#add_attribute icon_renderer "pixbuf" icon_column ;
  view_name_column#pack name_renderer;
  view_name_column#add_attribute name_renderer "text" name_column;
  view_name_column#set_resizable true;
  view_name_column#set_max_width 800;
(*
  view_name_column#set_alignment 1.0;
*)
  ()

let view_status_column =
  GTree.view_column ~title:"Status"
    ~renderer:(image_renderer, ["pixbuf", status_column])
    ()

let view_time_column =
  GTree.view_column ~title:"Time"
    ~renderer:(renderer, ["text", time_column]) ()

let () =
  view_status_column#set_resizable false;
  view_status_column#set_visible true;
  view_time_column#set_resizable false;
  view_time_column#set_visible true

module Model :
sig
  open GTree

  type path
  type iter
  type hidden_path
  type hidden_iter
  type row_reference
  type row = < as_ref : row_reference; iter : iter; path : path; valid : bool >

  module GTree :
  sig
    class model :
      ([> `treemodel ] as 'a) Gtk.obj ->
      object
        val id : int
        val obj : 'a Gtk.obj
        method as_model : Gtk.tree_model
        method coerce : model
        method flags : GtkEnums.tree_model_flags list
        method foreach : (path -> iter -> bool) -> unit
        method get : row:iter -> column:'b column -> 'b
        method get_column_type : int -> Gobject.g_type
        method get_iter : path -> iter
        method get_iter_first : iter option
        method get_path : iter -> path
        method get_row_reference : path -> row
        method iter_children : ?nth:int -> iter option -> iter
        method iter_has_child : iter -> bool
        method iter_n_children : iter option -> int
        method iter_next : iter -> bool
        method iter_parent : iter -> iter option
        method misc : GObj.gobject_ops
        method n_columns : int
        method row_changed : path -> iter -> unit
      end

    class tree_sortable_signals :
      [> `treemodel | `treesortable ] Gtk.obj ->
      object ('a)
        method after : 'a
        method row_changed : callback:(path -> iter -> unit) -> GtkSignal.id
        method row_deleted : callback:(path -> unit) -> GtkSignal.id
        method row_has_child_toggled : callback:(path -> iter -> unit) -> GtkSignal.id
        method row_inserted : callback:(path -> iter -> unit) -> GtkSignal.id
        method rows_reordered : callback:(path -> iter -> unit) -> GtkSignal.id
        method sort_column_changed : callback:(unit -> unit) -> GtkSignal.id
      end

    class tree_store :
      Gtk.tree_store ->
      object
        inherit model
        val id : int
        val obj : Gtk.tree_store
        method append : ?parent:iter -> unit -> iter
        method clear : unit -> unit
        method connect : tree_sortable_signals
        method get_sort_column_id : (int * Gtk.Tags.sort_type) option
        method has_default_sort_func : bool
        method insert : ?parent:iter -> int -> iter
        method insert_after : ?parent:iter -> iter -> iter
        method insert_before : ?parent:iter -> iter -> iter
        method is_ancestor : iter:iter -> descendant:iter -> bool
        method iter_depth : iter -> int
        method iter_is_valid : iter -> bool
        method move_after : iter:iter -> pos:iter -> bool
        method move_before : iter:iter -> pos:iter -> bool
        method prepend : ?parent:iter -> unit -> iter
        method remove : iter -> bool
        method set : row:iter -> column:'b GTree.column -> 'b -> unit
        method set_default_sort_func : (model -> iter -> iter -> int) -> unit
        method set_sort_column_id : int -> Gtk.Tags.sort_type -> unit
        method set_sort_func : int -> (model -> iter -> iter -> int) -> unit
        method sort_column_changed : unit -> unit
        method swap : iter -> iter -> bool
      end

    class model_signals :
      [> `treemodel ] Gtk.obj ->
      object ('a)
        method after : 'a
        method row_changed : callback:(path -> iter -> unit) -> GtkSignal.id
        method row_deleted : callback:(path -> unit) -> GtkSignal.id
        method row_has_child_toggled : callback:(path -> iter -> unit) -> GtkSignal.id
        method row_inserted : callback:(path -> iter -> unit) -> GtkSignal.id
        method rows_reordered : callback:(path -> iter -> unit) -> GtkSignal.id
      end

    class model_filter :
      Gtk.tree_model_filter ->
      object
        val id : int
        val obj : Gtk.tree_model_filter
        method as_model : Gtk.tree_model
        method child_model : model
        method coerce : model
        method connect : model_signals
        method convert_child_iter_to_iter : hidden_iter -> Gtk.tree_iter
        method convert_child_path_to_path : hidden_path -> Gtk.tree_path
        method convert_iter_to_child_iter : Gtk.tree_iter -> iter
        method convert_path_to_child_path : Gtk.tree_path -> path
        method flags : GtkEnums.tree_model_flags list
        method foreach : (Gtk.tree_path -> Gtk.tree_iter -> bool) -> unit
        method get : row:Gtk.tree_iter -> column:'a column -> 'a
        method get_column_type : int -> Gobject.g_type
        method get_iter : Gtk.tree_path -> Gtk.tree_iter
        method get_iter_first : Gtk.tree_iter option
        method get_path : Gtk.tree_iter -> Gtk.tree_path
        method get_row_reference : Gtk.tree_path -> GTree.row_reference
        method iter_children : ?nth:int -> Gtk.tree_iter option -> Gtk.tree_iter
        method iter_has_child : Gtk.tree_iter -> bool
        method iter_n_children : Gtk.tree_iter option -> int
        method iter_next : Gtk.tree_iter -> bool
        method iter_parent : Gtk.tree_iter -> Gtk.tree_iter option
        method misc : GObj.gobject_ops
        method n_columns : int
        method refilter : unit -> unit
        method row_changed : Gtk.tree_path -> Gtk.tree_iter -> unit
        method set_visible_column : bool GTree.column -> unit
        method set_visible_func : (model -> iter -> bool) -> unit
        method virtual_root : Gtk.tree_path
      end

    class view : Gtk.tree_view Gtk.obj -> GTree.view

    val tree_store : column_list -> tree_store
    val model_filter : ?virtual_root:path -> #model -> model_filter
    val view : ?packing:(GObj.widget -> unit) -> model_filter -> view
  end

  open GTree

  val map_row : model_filter -> default:'a -> row -> (Gtk.tree_iter -> Gtk.tree_path -> 'a) -> 'a
  val if_visible : model_filter -> row -> (Gtk.tree_iter -> Gtk.tree_path -> unit) -> unit
  val row : model_filter -> Gtk.tree_path -> row
end =
struct
  open GTree

  type iter = Gtk.tree_iter
  type path = Gtk.tree_path
  type hidden_iter = iter
  type hidden_path = path
  type row_reference = Gtk.row_reference
  type row = < as_ref : row_reference; iter : iter; path : path; valid : bool >

  module GTree =
  struct
    class model = GTree.model
    class tree_sortable_signals = GTree.tree_sortable_signals
    class tree_store  = GTree.tree_store
    class model_signals = GTree.model_signals
    class model_filter = GTree.model_filter
    class view = GTree.view
    let tree_store = GTree.tree_store
    let model_filter = model_filter
    let view ?packing model = view ?packing ~model ()
  end

  let map_row filter ~default row f =
    match filter#convert_child_iter_to_iter row#iter, filter#convert_child_path_to_path row#path with
    | iter, path -> f iter path
    | exception Gpointer.Null -> default
  let if_visible = map_row ~default:()
  let row filter p = filter#child_model#get_row_reference (filter#convert_path_to_child_path p)
end

open Model

let goals_model, goals_view, goals_filter =
  Debug.dprintf debug "[GUI] Creating tree model...@?";
  let model = GTree.tree_store cols in
  let filter = GTree.model_filter model in
  let view = GTree.view ~packing:scrollview#add filter in
  let () = view#selection#set_mode (* `SINGLE *) `MULTIPLE in
  let () = view#set_rules_hint true in
  ignore (view#append_column view_name_column);
  ignore (view#append_column view_status_column);
  ignore (view#append_column view_time_column);
  filter#set_visible_column visible_column;
  Debug.dprintf debug " done@.";
  model, view, filter

let row = row goals_filter
let map_row ~default = map_row goals_filter ~default
let if_visible = if_visible goals_filter

(******************************)
(*    notebook on the right   *)
(******************************)

let notebook = GPack.notebook ~packing:hp#add ()

let source_page,source_tab =
  let label = GMisc.label ~text:"Source code" () in
  0, GPack.vbox ~homogeneous:false ~packing:
    (fun w -> ignore(notebook#append_page ~tab_label:label#coerce w)) ()

let task_page,task_tab =
  let label = GMisc.label ~text:"Task" () in
  1, GPack.vbox ~homogeneous:false ~packing:
    (fun w -> ignore(notebook#append_page ~tab_label:label#coerce w)) ()

let edited_page,edited_tab =
  let label = GMisc.label ~text:"Edited proof" () in
  2, GPack.vbox ~homogeneous:false ~packing:
    (fun w -> ignore(notebook#append_page ~tab_label:label#coerce w)) ()

let output_page,output_tab =
  let label = GMisc.label ~text:"Prover Output" () in
  3, GPack.vbox ~homogeneous:false ~packing:
    (fun w -> ignore(notebook#append_page ~tab_label:label#coerce w)) ()

let counterexample_page,counterexample_tab =
  let label = GMisc.label ~text:"Counter-example" () in
  4, GPack.vbox ~homogeneous:false ~packing:
    (fun w -> ignore(notebook#append_page ~tab_label:label#coerce w)) ()

let (_ : GPack.box) =
  GPack.hbox ~packing:(source_tab#pack ~expand:false ?from:None ?fill:None
                         ?padding:None) ()

let () =
  notebook#goto_page gconfig.current_tab;
  let page_selected n = gconfig.current_tab <- n in
  let (_ : GtkSignal.id) =
    notebook#connect#switch_page ~callback:page_selected
  in ()



(******************)
(* views          *)
(******************)

let current_file = ref ""

let scrolled_task_view =
  GBin.scrolled_window
    ~hpolicy: `AUTOMATIC ~vpolicy: `AUTOMATIC
    ~shadow_type:`ETCHED_OUT ~packing:task_tab#add ()

let task_view =
  GSourceView2.source_view
    ~editable:false
    ~show_line_numbers:true
    ~packing:scrolled_task_view#add
    ()

let scrolled_edited_view =
  GBin.scrolled_window
    ~hpolicy: `AUTOMATIC ~vpolicy: `AUTOMATIC
    ~shadow_type:`ETCHED_OUT ~packing:edited_tab#add ()

let edited_view =
  GSourceView2.source_view
    ~editable:false
    ~show_line_numbers:true
    ~packing:scrolled_edited_view#add
    ()

let scrolled_output_view =
  GBin.scrolled_window
    ~hpolicy: `AUTOMATIC ~vpolicy: `AUTOMATIC
    ~shadow_type:`ETCHED_OUT ~packing:output_tab#add ()

let output_view =
  GSourceView2.source_view
    ~editable:false
    ~show_line_numbers:true
    ~packing:scrolled_output_view#add
    ()

let scrolled_counterexample_view =
  GBin.scrolled_window
    ~hpolicy: `AUTOMATIC ~vpolicy: `AUTOMATIC
    ~shadow_type:`ETCHED_OUT ~packing:counterexample_tab#add ()

let counterexample_view =
  GSourceView2.source_view
    ~editable:false
    ~show_line_numbers:true
    ~packing:scrolled_counterexample_view#add
    ()

let modifiable_sans_font_views = ref [goals_view#misc]
let modifiable_mono_font_views =
  ref [task_view#misc;edited_view#misc;output_view#misc;
       counterexample_view#misc
]
let () = task_view#source_buffer#set_language why_lang
let () = task_view#set_highlight_current_line true

(* Search in task view *)
let task_menu = GMenu.menu_bar ~packing:(fun o -> task_tab#pack o) ()
let task_menu_factory = new GMenu.factory task_menu
let () = task_tab#reorder_child task_menu#coerce ~pos:0
let task_edit_menu = task_menu_factory#add_submenu "Edit"
let () =
  let buf = task_view#buffer in
  let occurrence_tag = buf#create_tag [`BACKGROUND gconfig.goal_color] in
  let current_text = ref None in
  let same_text text =
    match !current_text with
    | Some text' when text' = text -> true
    | Some _ -> false
    | None -> false
  in
  let clear_occurrences () =
    buf#remove_tag occurrence_tag ~start:buf#start_iter ~stop:buf#end_iter;
    current_text := None
  in
  let is_word =
    let is_nw =
      let __ = int_of_char '_' and _' = int_of_char '\'' in
      fun iter ->
        let c = iter#char in
        not (Glib.Unichar.isalnum c || c = __ || c = _')
    in
    fun ~start ~stop ->
     (start#starts_line || is_nw start#backward_char) &&
     (stop#ends_line || is_nw stop)
  in
  let search ~which text iter =
    GSourceView2.(match which with `First | `Next -> iter_forward_search | `Previous -> iter_backward_search)
      iter
      [`TEXT_ONLY]
      ~start:buf#start_iter
      ~stop:buf#end_iter
      text
  in
  let mark_occurrences text =
    if not (same_text text) then begin
      clear_occurrences ();
      let search_before = search ~which:`Previous text in
      let rec loop iter =
        match search_before iter with
        | Some (start, stop) ->
          if is_word ~start ~stop then
            buf#apply_tag occurrence_tag ~start ~stop;
          loop start#backward_char
        | None -> ()
      in
      loop buf#end_iter;
      current_text := Some text
    end
  in
  let on_selection =
    let is_ident s =
      let is_alphanum_or_underscore =
        function
        | 'a' .. 'z' | 'A' .. 'Z' | '0' .. '9' | '_' -> true
        | _ -> false
      in
      let is_ident_char c = is_alphanum_or_underscore c || c = '\'' || c = '.' in
      String.length s > 0 && is_alphanum_or_underscore s.[0] &&
      (try String.iter (fun c -> if not (is_ident_char c) then raise Exit) s; true with Exit -> false)
    in
    fun f ->
      let start, stop = buf#selection_bounds in
      if start#compare stop <> 0 && is_word ~start ~stop then
        let text = task_view#buffer#get_text ~start ~stop () in
        if is_ident text then f text
  in
  let goto_occurrence ~which () =
    on_selection @@ fun text ->
    let search = search ~which text in
    let rec loop iter =
      match search iter with
      | Some (start, stop) when is_word ~start ~stop ->
        buf#select_range start stop;
        ignore @@ task_view#scroll_to_iter ~within_margin:0.1 start;
        if not (same_text text) then clear_occurrences ();
        mark_occurrences text
      | Some (start, stop) ->
        loop
          (match which with
           | `Next | `First -> stop#forward_char
           | `Previous -> start#backward_char)
      | None -> ()
    in
    loop
      (match which with
       | `First -> buf#start_iter
       | `Next -> (snd buf#selection_bounds)#forward_char
       | `Previous -> (fst buf#selection_bounds)#backward_char)
  in
  let mark_occurrences () = on_selection mark_occurrences in
  let menu_items () =
    let open GMenu in
      List.map
        (fun (label, stock) ->
           let o = image_menu_item ~label () in
           o#set_image (GMisc.image ~stock ())#coerce;
           (o :> menu_item))
        ["Mark occurrences", `FIND;
         "Find first occurrence", `GOTO_FIRST;
         "Find next", `GO_FORWARD;
         "Find previous", `GO_BACK;
         "Clear marks", `CLEAR]
    |> function
    | [find; first; next; prev; clear] ->
      List.iter
        (fun (o, modi, key) ->
           (o : menu_item)#add_accelerator ~group:accel_group ~modi ~flags:[`VISIBLE] key)
        GdkKeysyms.[find, [`CONTROL], _M;
                    first, [`CONTROL], _F;
                    next, [`CONTROL], _G;
                    prev, [`CONTROL; `SHIFT], _G;
                    clear, [], _Escape];
      List.iter
        (fun (o, callback) -> ignore @@ o#connect#activate ~callback)
        [find, mark_occurrences;
         first, goto_occurrence ~which:`First;
         next, goto_occurrence ~which:`Next;
         prev, goto_occurrence ~which:`Previous;
         clear, clear_occurrences];
      [find, 6; first, 7; next, 8; prev, 9; clear, 10]
    | _ -> assert false
  in
  ignore @@
  task_view#connect#populate_popup
    ~callback:(fun menu ->
        let menu = new GMenu.menu menu in
        List.iter (fun (o, pos) -> menu#insert o ~pos) @@ menu_items ());
  List.iter (fun (o, _) -> task_edit_menu#append o) @@ menu_items ()

let clear model = model#clear ()

let image_of_result ~obsolete result =
  match result with
    | Session.Interrupted -> !image_undone
    | Session.Unedited -> !image_editor
    | Session.JustEdited -> !image_unknown
    | Session.Scheduled -> !image_scheduled
    | Session.Running -> !image_running
    | Session.InternalFailure _ -> !image_failure
    | Session.Done r -> match r.Call_provers.pr_answer with
        | Call_provers.Valid ->
            if obsolete then !image_valid_obs else !image_valid
        | Call_provers.Invalid ->
            if obsolete then !image_invalid_obs else !image_invalid
        | Call_provers.Timeout ->
            if obsolete then !image_timeout_obs else !image_timeout
        | Call_provers.OutOfMemory ->
            if obsolete then !image_outofmemory_obs else !image_outofmemory
        | Call_provers.StepLimitExceeded ->
            if obsolete then !image_steplimitexceeded_obs
            else !image_steplimitexceeded
        | Call_provers.Unknown _ ->
            if obsolete then !image_unknown_obs else !image_unknown
        | Call_provers.Failure _ ->
            if obsolete then !image_failure_obs else !image_failure
        | Call_provers.HighFailure ->
            if obsolete then !image_failure_obs else !image_failure

(* connecting to the Session model *)

let fan n =
  match n mod 4 with
    | 0 -> "|"
    | 1 | -3 -> "\\"
    | 2 | -2 -> "-"
    | 3 | -1 -> "/"
    | _ -> assert false

module S = Session

let session_needs_saving = ref false

let set_row_status row b =
  match b with
  | Some t ->
    goals_model#set ~row:row#iter ~column:status_column !image_yes;
    let t = Format.sprintf "%.2f" t in
    goals_model#set ~row:row#iter ~column:time_column t
  | None ->
    goals_model#set ~row:row#iter ~column:status_column !image_unknown;
    goals_model#set ~row:row#iter ~column:time_column ""

let set_proof_state a =
  let obsolete = a.S.proof_obsolete in
  let row = a.S.proof_key in
  let res = a.S.proof_state in
  goals_model#set ~row:row#iter ~column:status_column
    (image_of_result ~obsolete res);
  let t = match res with
    | S.Done { Call_provers.pr_time = time; Call_provers.pr_steps = steps } ->
       let s =
        if gconfig.show_time_limit then
          Format.sprintf "%.2f [%d.0]" time a.S.proof_timelimit
        else
          Format.sprintf "%.2f" time
       in
       if steps >= 0 then
         Format.sprintf "%s (steps: %d)" s steps
       else
         s
    | S.Unedited -> "(not yet edited)"
    | S.JustEdited -> "(edited)"
    | S.InternalFailure _ -> "(internal failure)"
    | S.Interrupted -> "(interrupted)"
    | S.Scheduled | S.Running ->
        Format.sprintf "[limit=%d sec., %d M]"
          a.S.proof_timelimit a.S.proof_memlimit
  in
  let t = if obsolete then t ^ " (obsolete)" else t in
  (* TODO find a better way to signal arhived row *)
  let t = if a.S.proof_archived then t ^ " (archived)" else t in
  goals_model#set ~row:row#iter ~column:time_column t

let model_index = Hint.create 17

let get_any_from_iter row =
  try
    let idx = goals_model#get ~row ~column:index_column in
    Hint.find model_index idx
  with Not_found -> invalid_arg "Gmain.get_any_from_iter"

(*
let get_any (row:Gtk.tree_path) : M.any =
  get_any_from_iter (goals_model#get_iter row)
*)

let get_any_from_row_reference r = get_any_from_iter r#iter

let get_selected_row_references () = List.map row goals_view#selection#get_selected_rows

let row_expanded b iter _path =
  session_needs_saving := true;
  let expand_if_visible row = if_visible row @@ fun _ path -> goals_view#expand_row path in
  let expand_g g = expand_if_visible g.S.goal_key in
  let expand_tr _ tr = expand_if_visible tr.S.transf_key in
  let expand_m _ m = expand_if_visible m.S.metas_key in
  match get_any_from_iter @@ goals_filter#convert_iter_to_child_iter iter with
    | S.File f ->
        S.set_file_expanded f b
    | S.Theory t ->
        S.set_theory_expanded t b
    | S.Goal g ->
        S.set_goal_expanded g b;
        if b then begin
          Session.PHstr.iter expand_tr g.S.goal_transformations;
          Session.Mmetas_args.iter expand_m g.S.goal_metas
        end
    | S.Transf tr ->
        S.set_transf_expanded tr b;
        if b then begin match tr.S.transf_goals with
          | [g] -> expand_g g
          | _ -> ()
        end
    | S.Proof_attempt _ -> ()
    | S.Metas m ->
        S.set_metas_expanded m b;
        if b then expand_g m.S.metas_goal
    | exception Invalid_argument _ -> ()

let current_selected_row = ref None
let current_env_session = ref None
let env_session () =
  match !current_env_session with
    | None -> assert false
    | Some e -> e

let task_text t =
  let max_boxes = (Gconfig.config ()).max_boxes in
  Pp.string_of ~max_boxes Pretty.print_task t

let split_transformation = "split_goal_wp"
let inline_transformation = "inline_goal"
let intro_transformation = "introduce_premises"

let goal_task_text g =
  if (Gconfig.config ()).intro_premises then
    let trans =
      Trans.lookup_transform intro_transformation (env_session()).S.env
    in
    task_text (try Trans.apply trans (S.goal_task g) with
      e -> eprintf "@.%a@." Exn_printer.exn_printer e; raise e)
  else
    task_text (S.goal_task g)

let update_tabs a =
  let task_text =
    match a with
    | S.Goal g -> goal_task_text g
    | S.Proof_attempt a -> goal_task_text a.S.proof_parent
    | S.Theory th -> "Theory " ^ th.S.theory_name.Ident.id_string
    | S.File file -> "File " ^ file.S.file_name
    | S.Transf tr -> "transformation \"" ^ tr.S.transf_name ^ "\""
    | S.Metas _ -> "metas"
  in
  let edited_text =
    match a with
    | S.Proof_attempt a ->
      begin
        let env = env_session () in
        match S.get_edited_as_abs env.S.session a with
        | None -> ""
        | Some f -> Sysutil.file_contents f
      end
    | _ -> ""
  in
  let output_text =
    match a with
    | S.Proof_attempt a ->
        begin
          match a.S.proof_state with
            | S.Interrupted -> "proof not yet scheduled for running"
            | S.Unedited ->
              "Interactive proof, not yet edited. Edit with \"Edit\" button"
            | S.JustEdited ->
              "Edited interactive proof. Run it with \"Replay\" button"
            | S.Done
                ({Call_provers.pr_answer = Call_provers.HighFailure} as r) ->
              Call_provers.print_prover_result str_formatter r;
                  flush_str_formatter ()
            | S.Done r ->
              let out = r.Call_provers.pr_output in
              if out = "" then
                "Output not available. Rerun it with \"Replay\" button"
              else out
            | S.Scheduled-> "proof scheduled but not running yet"
            | S.Running -> "prover currently running"
            | S.InternalFailure e ->
              fprintf str_formatter "%a" Exn_printer.exn_printer e;
              flush_str_formatter ()
        end
    | S.Metas m ->
      let print_meta_args =
        Pp.hov 2 (Pp.print_list Pp.space Pretty.print_meta_arg) in
      let print =
        Pp.print_iter2 Mstr.iter Pp.newline2 Pp.newline Pp.string
          (Pp.indent 2
             (Pp.print_iter1 S.Smeta_args.iter Pp.newline print_meta_args))
      in
      (Pp.string_of (Pp.hov 2 print) m.S.metas_added)
    | _ -> ""
 in

  let counterexample_text =
    match a with
    | S.Proof_attempt a ->
      begin
        match a.S.proof_state with
<<<<<<< HEAD
          | S.Done r ->
            if r.Call_provers.pr_model <> Model_parser.empty_model then begin
              Model_parser.model_to_string r.Call_provers.pr_model ^ "\n" ^
                Model_parser.model_to_string_json r.Call_provers.pr_model ^ "\n\n" ^
                (Model_parser.interleave_with_source 
                   r.Call_provers.pr_model
                   !current_file
                   (Sysutil.file_contents !current_file))
            end else
              ""
          | _ -> ""
=======
	  | S.Done r ->
	    if r.Call_provers.pr_model <> Model_parser.empty_model then begin
	      Model_parser.interleave_with_source
		r.Call_provers.pr_model
		~filename:!current_file
		~source_code:(Sysutil.file_contents !current_file)
	    end else
	      ""
	  | _ -> ""
>>>>>>> 667b8168
      end
    | _ -> ""
  in

  let lang =
    if Filename.check_suffix !current_file ".why" ||
      Filename.check_suffix !current_file ".mlw"
    then why_lang else any_lang !current_file
  in
  counterexample_view#source_buffer#set_language lang;

  task_view#source_buffer#set_text task_text;
  task_view#scroll_to_mark `INSERT;
  edited_view#source_buffer#set_text edited_text;
  edited_view#scroll_to_mark `INSERT;
  output_view#source_buffer#set_text output_text;
  counterexample_view#source_buffer#set_text counterexample_text;



module MA = struct
     type key = Model.row

     let create ?parent () =
       reset_gc ();
       session_needs_saving := true;
       let parent = match parent with
         | None -> None
         | Some r -> Some r#iter
       in
       let iter = goals_model#append ?parent () in
       goals_model#set ~row:iter ~column:index_column (-1);
       goals_model#set ~row:iter ~column:visible_column true;
       goals_model#get_row_reference (goals_model#get_path iter)

     let keygen = create

     let remove row =
       session_needs_saving := true;
       let (_:bool) = goals_model#remove row#iter in ()

     let reset () =
       session_needs_saving := true;
       goals_model#clear ()

     let idle f =
       let (_ : GMain.Idle.id) = GMain.Idle.add f in ()

     let timeout ~ms f =
       let (_ : GMain.Timeout.id) = GMain.Timeout.add ~ms ~callback:f in
       ()

     let notify_timer_state =
       let c = ref 0 in
       fun t s r ->
         reset_gc ();
         incr c;
         monitor_waiting#set_text ("Waiting: " ^ (string_of_int t));
         monitor_scheduled#set_text ("Scheduled: " ^ (string_of_int s));
         monitor_running#set_text
           (if r=0 then "Running: 0" else
              "Running: " ^ (string_of_int r)^ " " ^ (fan (!c / 10)))

let notify any =
  reset_gc ();
  session_needs_saving := true;
  let row,expanded =
    match any with
      | S.Goal g -> g.S.goal_key, g.S.goal_expanded
      | S.Theory t -> t.S.theory_key, t.S.theory_expanded
      | S.File f -> f.S.file_key, f.S.file_expanded
      | S.Proof_attempt a -> a.S.proof_key,false
      | S.Transf tr ->
        tr.S.transf_key,tr.S.transf_expanded
      | S.Metas m -> m.S.metas_key,m.S.metas_expanded
  in
  (* name is set by notify since upgrade policy may update the prover name *)
  goals_model#set ~row:row#iter ~column:name_column
    (match any with
      | S.Goal g -> S.goal_expl g
      | S.Theory th -> th.S.theory_name.Ident.id_string
      | S.File f -> Filename.basename f.S.file_name
      | S.Proof_attempt a ->
        let p = a.S.proof_prover in
        Pp.string_of_wnl C.print_prover p
      | S.Transf tr -> tr.S.transf_name
      | S.Metas _m -> "Metas..."
   );
  let ind = goals_model#get ~row:row#iter ~column:index_column in
  begin
    match !current_selected_row with
      | Some r when r == ind ->
        update_tabs any
      | _ -> ()
  end;
  if_visible row @@ fun _ path ->
  if expanded then goals_view#expand_to_path path else
    goals_view#collapse_row path;
  match any with
    | S.Goal g ->
        set_row_status row g.S.goal_verified
    | S.Theory th ->
        set_row_status row th.S.theory_verified
    | S.File file ->
        set_row_status row file.S.file_verified
    | S.Proof_attempt a ->
        set_proof_state a
    | S.Transf tr ->
        set_row_status row tr.S.transf_verified
    | S.Metas m ->
        set_row_status row m.S.metas_verified

let init =
  let cpt = ref (-1) in
  fun row any ->
    reset_gc ();
    let ind = goals_model#get ~row:row#iter ~column:index_column in
    if ind < 0 then
      begin
        incr cpt;
        Hint.add model_index !cpt any;
        goals_model#set ~row:row#iter ~column:index_column !cpt
      end
    else
      begin
        Hint.replace model_index ind any;
      end;
    (* useless since it has no child: goals_view#expand_row row#path; *)
    goals_model#set ~row:row#iter ~column:icon_column
      (match any with
         | S.Goal _ -> !image_goal
         | S.Theory _ -> !image_theory
         | S.File _ -> !image_file
         | S.Proof_attempt _ -> !image_prover
         | S.Transf _ -> !image_transf
         | S.Metas _ -> !image_metas);
    notify any

let rec init_any any =
  init (S.key_any any) any;
  S.iter init_any any

let uninstalled_prover = Gconfig.uninstalled_prover gconfig

end

module M = Session_scheduler.Make(MA)


let () = w#add_accel_group accel_group
let () = w#show ()

(********************)
(* opening database *)
(********************)

(** TODO remove that should done only in session *)
let project_dir =
  let fname = Queue.pop files in
  (** The remaining files in [files] are going to be open *)
  if Sys.file_exists fname then
    begin
      if Sys.is_directory fname then
        begin
          Debug.dprintf debug
            "[GUI] found directory '%s' for the project@." fname;
          fname
        end
      else
        if Queue.is_empty files then (* that was the only file *) begin
          Debug.dprintf debug "[GUI] found regular file '%s'@." fname;
          let d =
            try Filename.chop_extension fname
            with Invalid_argument _ -> fname
          in
          Debug.dprintf debug
            "[GUI] using '%s' as directory for the project@." d;
          Queue.push fname files; (** we need to open [fname] *)
          d
        end
        else begin
          (** The first argument is not a directory and it's not the
              only file *)
          Format.eprintf
            "[Error] @[When@ more@ than@ one@ file@ is@ given@ on@ the@ \
             command@ line@ the@ first@ one@ must@ be@ the@ directory@ \
             of@ the@ session.@]@.";
          Arg.usage spec usage_str; exit 1
        end
    end
  else
    fname

let () =
  if not (Sys.file_exists project_dir) then
    begin
      Debug.dprintf debug "[GUI] '%s' does not exist. \
        Creating directory of that name for the project@." project_dir;
      Unix.mkdir project_dir 0o777
    end

let info_window ?(callback=(fun () -> ())) mt s =
  let buttons = match mt with
    | `INFO -> GWindow.Buttons.close
    | `WARNING -> GWindow.Buttons.close
    | `QUESTION -> GWindow.Buttons.ok_cancel
    | `ERROR -> GWindow.Buttons.close
  in
  let d = GWindow.message_dialog
    ~message:s
    ~message_type:(mt :> Gtk.Tags.message_type)
    ~buttons
    ~title:"Why3IDE"
    ~icon:(!Gconfig.why_icon)
    ~modal:true
    ~show:true ()
  in
  let (_ : GtkSignal.id) =
    d#connect#response
      ~callback:(function x ->
                   d#destroy ();
                   if mt <> `QUESTION || x = `OK then callback ())
  in ()

let file_info = GMisc.label ~text:""
  ~packing:(source_tab#pack ~fill:true ?from:None ?expand:None ?padding:None) ()

let warnings = Queue.create ()

let record_warning ?loc msg =
  Format.eprintf "%awarning: %s@."
    (Pp.print_option Loc.report_position) loc msg;
  Queue.push (loc,msg) warnings

let () = Warning.set_hook record_warning

let display_warnings () =
  if Queue.is_empty warnings then () else
    begin
      let nwarn = ref 0 in
      begin try
      Queue.iter
        (fun (loc,msg) ->
         if !nwarn = 4 then
           begin
             Format.fprintf Format.str_formatter "[%d more warnings. See stderr for details]@\n" (Queue.length warnings - !nwarn);
             raise Exit
           end
         else
           begin
             incr nwarn;
             match loc with
             | None ->
                Format.fprintf Format.str_formatter "%s@\n@\n" msg
             | Some l ->
                (* scroll_to_loc ~color:error_tag ~yalign:0.5 loc; *)
                Format.fprintf Format.str_formatter "%a: %s@\n@\n"
                               Loc.gen_report_position l msg
           end) warnings;
        with Exit -> ();
      end;
      Queue.clear warnings;
      let msg =
        Format.flush_str_formatter ()
      in
  (* file_info#set_text msg; *)
      info_window `WARNING msg
    end

(* check if provers are present *)
let () =
  if C.Mprover.is_empty (C.get_provers gconfig.Gconfig.config) then
    begin
      info_window `ERROR
        "No prover configured.\nPlease run 'why3 config --detect-provers' first"
        ~callback:GMain.quit;
      GMain.main ();
      exit 2;
    end

let sched =
  try
    Debug.dprintf debug "@[<hov 2>[GUI session] Opening session...@\n";
    let session,use_shapes =
      if Sys.file_exists project_dir then
        S.read_session project_dir
      else
        S.create_session project_dir, false
    in
    let env,(_:bool),(_:bool) =
      M.update_session ~allow_obsolete:true ~release:false ~use_shapes
        session gconfig.env gconfig.Gconfig.config
    in
    Debug.dprintf debug "@]@\n[GUI session] Opening session: update done@.  @[<hov 2>";
    let sched = M.init (gconfig.session_nb_processes)
    in
    Debug.dprintf debug "@]@\n[GUI session] Opening session: done@.";
    session_needs_saving := false;
    current_env_session := Some env;
    sched
  with e when not (Debug.test_flag Debug.stack_trace) ->
    eprintf "@[Error while opening session:@ %a@.@]"
      Exn_printer.exn_printer e;
    exit 1


(**********************************)
(* add new file from command line *)
(**********************************)

let open_file ?(start=false) f =
  let f = Sysutil.relativize_filename project_dir f in
  Debug.dprintf debug "[GUI session] Adding file '%s'@." f;
  if S.PHstr.mem (env_session()).S.session.S.session_files f then
    Debug.dprintf debug "[GUI] file %s already in database@." f
  else
    try
      Debug.dprintf debug "[GUI] adding file %s in database@." f;
      ignore (M.add_file (env_session()) ?format:!opt_parser f);
    with e ->
      if start
      then begin
        eprintf "@[Error while reading file@ '%s':@ %a@]@." f
          Exn_printer.exn_printer e;
        exit 1
      end
      else
        let msg =
          Pp.sprintf_wnl "@[Error while reading file@ '%s':@ %a@]" f
            Exn_printer.exn_printer e in
        info_window `ERROR msg

let () = Queue.iter (open_file ~start:true) files

(*****************************************************)
(* method: run a given prover on each unproved goals *)
(*****************************************************)

let prover_on_selected_goals pr =
  let timelimit = gconfig.session_time_limit in
  let memlimit = gconfig.session_mem_limit in
  let cntexample = Whyconf.cntexample (Whyconf.get_main gconfig.config) in
  List.iter
    (fun row ->
      try
       let a = get_any_from_row_reference row in
       M.run_prover
         (env_session()) sched
         ~context_unproved_goals_only:!context_unproved_goals_only
         ~cntexample ~timelimit ~memlimit
         pr a
      with e ->
        eprintf "@[Exception raised while running a prover:@ %a@.@]"
          Exn_printer.exn_printer e)
    (get_selected_row_references ())

(**********************************)
(* method: replay obsolete proofs *)
(**********************************)

let replay_obsolete_proofs () =
  List.iter
    (fun r ->
       let a = get_any_from_row_reference r in
       M.replay (env_session()) sched ~obsolete_only:true
         ~context_unproved_goals_only:!context_unproved_goals_only a)
    (get_selected_row_references ())

(***********************************)
(* method: mark proofs as obsolete *)
(***********************************)

let cancel_proofs () =
  List.iter
    (fun r ->
       let a = get_any_from_row_reference r in
       M.cancel a)
    (get_selected_row_references ())

(*****************************************)
(* method: Set or unset the archive flag *)
(*****************************************)

let set_archive_proofs b () =
  List.iter
    (fun r ->
       let a = get_any_from_row_reference r in
       S.iter_proof_attempt (fun a -> M.set_archive a b) a)
    (get_selected_row_references ())

(*****************************************************)
(* method: apply strategy on selected goals *)
(*****************************************************)


let apply_trans_on_selection tr =
  List.iter
    (fun r ->
       let a = get_any_from_row_reference r in
        M.transform (env_session()) sched
          ~context_unproved_goals_only:!context_unproved_goals_only
          tr a)
    (get_selected_row_references ())


let apply_strategy_on_selection str =
  List.iter
    (fun r ->
      let a = get_any_from_row_reference r in
      M.run_strategy (env_session()) sched
        ~context_unproved_goals_only:!context_unproved_goals_only
        str a)
    (get_selected_row_references ())


(*****************************************************)
(* method: bisect goal *)
(*****************************************************)

let bisect_proof_attempt pa =
  let eS = env_session () in
  let timelimit = ref (-1) in
  let set_timelimit res =
    timelimit := 1 + (int_of_float (floor res.Call_provers.pr_time)) in
  let cntexample = Whyconf.cntexample (Whyconf.get_main gconfig.config) in
  let rec callback lp pa c = function
    | S.Running | S.Scheduled -> ()
    | S.Interrupted ->
      dprintf debug "Bisecting interrupted.@."
    | S.Unedited | S.JustEdited -> assert false
    | S.InternalFailure exn ->
      (** Perhaps the test can be considered false in this case? *)
      dprintf debug "Bisecting interrupted by an error %a.@."
        Exn_printer.exn_printer exn
    | S.Done res ->
      let b = res.Call_provers.pr_answer = Call_provers.Valid in
      dprintf debug "Bisecting: %a.@."
        Call_provers.print_prover_result res;
      if b then set_timelimit res;
      let r = c b in
      match r with
      | Eliminate_definition.BSdone [] ->
        dprintf debug "Bisecting doesn't reduced the task.@."
      | Eliminate_definition.BSdone reml ->
        dprintf debug "Bisecting done.@.";
        begin try
        let keygen = MA.keygen in
        let notify = MA.notify in
        let reml = List.map (fun (m,l) -> m.Theory.meta_name,l) reml in
        let metas = S.add_registered_metas ~keygen eS reml pa.S.proof_parent in
        let trans = S.add_registered_transformation ~keygen
          eS "eliminate_builtin" metas.S.metas_goal in
        let goal = List.hd trans.S.transf_goals in (* only one *)
        let npa = S.copy_external_proof ~notify ~keygen ~obsolete:true
          ~goal ~env_session:eS pa in
        MA.init_any (S.Metas metas);
        M.run_external_proof eS sched ~cntexample npa
        with e ->
          dprintf debug "Bisecting error:@\n%a@."
            Exn_printer.exn_printer e end
      | Eliminate_definition.BSstep (t,c) ->
        assert (not lp.S.prover_config.C.in_place); (* TODO do this case *)
        M.schedule_proof_attempt
<<<<<<< HEAD
          ~cntexample:!opt_cntexmp
=======
	  ~cntexample
>>>>>>> 667b8168
          ~timelimit:!timelimit
          ~memlimit:pa.S.proof_memlimit
          ~steplimit:(-1)
          ?old:(S.get_edited_as_abs eS.S.session pa)
          (** It is dangerous, isn't it? to be in place for bisecting? *)
          ~inplace:lp.S.prover_config.C.in_place
          ~command:(C.get_complete_command lp.S.prover_config (-1))
          ~driver:lp.S.prover_driver
          ~callback:(callback lp pa c) sched t
  in
    (** Run once the complete goal in order to verify its validity and
        update the proof attempt *)
  let first_callback pa = function
    (** this pa can be different than the first pa *)
    | S.Running | S.Scheduled -> ()
    | S.Interrupted ->
      dprintf debug "Bisecting interrupted.@."
    | S.Unedited | S.JustEdited -> assert false
    | S.InternalFailure exn ->
        dprintf debug "proof of the initial task interrupted by an error %a.@."
          Exn_printer.exn_printer exn
    | S.Done res ->
      if res.Call_provers.pr_answer <> Call_provers.Valid
      then dprintf debug "Initial task can't be proved.@."
      else
        let t = S.goal_task pa.S.proof_parent in
        let r = Eliminate_definition.bisect_step t in
        match r with
        | Eliminate_definition.BSdone res ->
          assert (res = []);
          dprintf debug "Task can't be reduced.@."
        | Eliminate_definition.BSstep (t,c) ->
          set_timelimit res;
          match S.load_prover eS pa.S.proof_prover with
          | None -> (* No prover so we do nothing *)
            dprintf debug "Prover can't be loaded.@."
          | Some lp ->
            M.schedule_proof_attempt
<<<<<<< HEAD
              ~cntexample:!opt_cntexmp
=======
	      ~cntexample
>>>>>>> 667b8168
              ~timelimit:!timelimit
              ~memlimit:pa.S.proof_memlimit
              ~steplimit:(-1)
              ?old:(S.get_edited_as_abs eS.S.session pa)
              ~inplace:lp.S.prover_config.C.in_place
              ~command:(C.get_complete_command lp.S.prover_config (-1))
              ~driver:lp.S.prover_driver
              ~callback:(callback lp pa c) sched t in
  dprintf debug "Bisecting with %a started.@."
    C.print_prover pa.S.proof_prover;
  M.run_external_proof eS sched ~cntexample ~callback:first_callback pa

let apply_bisect_on_selection () =
  List.iter
    (fun r ->
      let a = get_any_from_row_reference r in
      S.iter_proof_attempt bisect_proof_attempt a
    ) (get_selected_row_references ())

(**************************************)
(* Copy Paste proof, transf and metas *)
(**************************************)
let copy_queue = Queue.create ()

let copy_on_selection () =
  Queue.clear copy_queue;
    List.iter
    (fun r ->
      let a = get_any_from_row_reference r in
      let rec add = function
      | S.Goal g -> S.goal_iter add g
      | S.Transf f -> Queue.push (S.Transf (S.copy_transf f)) copy_queue
      | S.Metas m -> Queue.push (S.Metas (S.copy_metas m)) copy_queue
      | S.Proof_attempt pa ->
        Queue.push (S.Proof_attempt (S.copy_proof pa)) copy_queue
      | _ -> () in
      add a
    ) (get_selected_row_references ())

let paste_on_selection () =
    List.iter
    (fun r ->
      let a = get_any_from_row_reference r in
      match a with
      | S.Goal g ->
        let keygen = MA.keygen in
        let paste = function
          | S.Transf f ->
            MA.init_any
              (S.Transf (S.add_transf_to_goal ~keygen (env_session()) g f))
          | S.Metas m  ->
            MA.init_any
              (S.Metas (S.add_metas_to_goal  ~keygen (env_session()) g m))
          | S.Proof_attempt pa ->
            MA.init_any (S.Proof_attempt
                           (S.add_proof_to_goal ~keygen (env_session()) g pa))
          | _ -> () in
        Queue.iter paste copy_queue
      | _ -> ()
    ) (get_selected_row_references ())



(*********************************)
(* add a new file in the project *)
(*********************************)

let filter_all_files () =
  let f = GFile.filter ~name:"All" () in
  f#add_pattern "*" ;
  f

let filter_why_files () =
  GFile.filter
    ~name:"Why3 source files"
    ~patterns:[ "*.why"; "*.mlw"] ()

let select_file () =
  let d = GWindow.file_chooser_dialog ~action:`OPEN
    ~title:"Why3: Add file in project"
    ()
  in
  d#add_button_stock `CANCEL `CANCEL ;
  d#add_select_button_stock `OPEN `OPEN ;
  d#add_filter (filter_why_files ()) ;
  d#add_filter (filter_all_files ()) ;
  begin match d#run () with
  | `OPEN ->
      begin
        match d#filename with
          | None -> ()
          | Some f -> open_file f
      end
  | `DELETE_EVENT | `CANCEL -> ()
  end ;
  d#destroy ()


let not_implemented () =
  info_window `INFO "This feature is not yet implemented, sorry."


(*************)
(* File menu *)
(*************)

let file_menu = factory#add_submenu "_File"
let file_factory = new GMenu.factory file_menu ~accel_group

let (_ : GMenu.image_menu_item) =
  file_factory#add_image_item (* ~key:GdkKeysyms._A *)
    ~label:"_Add file" ~callback:select_file
    ()

let gui_items = ref []

let add_gui_item f =
  f ();
  gui_items := f :: !gui_items

let recreate_gui () =
  List.iter (fun f -> f ()) (List.rev !gui_items)

let (_ : GMenu.image_menu_item) =
  file_factory#add_image_item ~label:"_Preferences" ~callback:
    (fun () ->
      Gconfig.preferences gconfig;
      begin
        match !current_env_session with
          | None -> ()
          | Some e ->
              Session.update_env_session_config e gconfig.config;
              Session.unload_provers e
      end;
      recreate_gui ();
(*
      Mprover.iter
        (fun p pi ->
          Debug.dprintf debug "editor for %a : %s@." Whyconf.print_prover p
            pi.editor)
        (Whyconf.get_provers gconfig.config);
*)
      let nb = gconfig.session_nb_processes in
      M.set_maximum_running_proofs nb sched)
    ()

(*
let (_ : GMenu.image_menu_item) =
  file_factory#add_image_item ~label:"_Detect provers" ~callback:
    (fun () -> Gconfig.run_auto_detection gconfig; recreate_gui () )
    ()
*)

let save_session () =
  if !session_needs_saving then begin
    Debug.dprintf debug "[GUI] saving session@.";
    S.save_session gconfig.config (env_session()).S.session;
    session_needs_saving := false;
  end


let exit_function ~destroy () =
  (* do not save automatically anymore Gconfig.save_config (); *)
  if not !session_needs_saving then GMain.quit () else
  match (Gconfig.config ()).saving_policy with
    | 0 -> save_session (); GMain.quit ()
    | 1 -> GMain.quit ()
    | 2 ->
        let answer =
          GToolbox.question_box
            ~title:"Why3 saving session"
            ~buttons:(["Yes"; "No"] @ (if destroy then [] else ["Cancel"]))
            "Do you want to save the session?"
        in
        begin
          match answer with
            | 1 -> save_session (); GMain.quit ()
            | 2 -> GMain.quit ()
            | _ -> if destroy then GMain.quit () else ()
        end
    | _ ->
        eprintf "unexpected value for saving_policy@.";
        GMain.quit ()

(*************)
(* View menu *)
(*************)

let sans_font_family = "Sans"
let mono_font_family = "Monospace"

let change_font size =
(*
  Tools.resize_images (!Colors.font_size * 2 - 4);
*)
  let sff = sans_font_family ^ " " ^ string_of_int size in
  let mff = mono_font_family ^ " " ^ string_of_int size in
  let sf = Pango.Font.from_string sff in
  let mf = Pango.Font.from_string mff in
  List.iter (fun v -> v#modify_font sf) !modifiable_sans_font_views;
  List.iter (fun v -> v#modify_font mf) !modifiable_mono_font_views

let enlarge_font () =
  let size = Gconfig.incr_font_size 1 in
  change_font size

let reduce_font () =
  let size = Gconfig.incr_font_size (-1) in
  change_font size

let view_menu = factory#add_submenu "_View"
let view_factory = new GMenu.factory view_menu ~accel_group

let (_ : GMenu.image_menu_item) =
  view_factory#add_image_item ~key:GdkKeysyms._A
    ~label:"Select all"
    ~callback:(fun () -> goals_view#selection#select_all ()) ()

let (_ : GMenu.menu_item) =
  view_factory#add_item ~key:GdkKeysyms._plus
    ~callback:enlarge_font "Enlarge font"

let (_ : GMenu.menu_item) =
    view_factory#add_item ~key:GdkKeysyms._minus
      ~callback:reduce_font "Reduce font"

let (_ : GMenu.image_menu_item) =
  view_factory#add_image_item ~key:GdkKeysyms._E
    ~label:"Expand all" ~callback:(fun () -> goals_view#expand_all ()) ()

let rec collapse_verified =
  let collapse_if_visible row = if_visible row @@ fun _ path -> goals_view#collapse_row path in
  function
  | S.Goal g when Opt.inhabited g.S.goal_verified ->
    let row = g.S.goal_key in
    collapse_if_visible row
  | S.Theory th when Opt.inhabited th.S.theory_verified ->
    let row = th.S.theory_key in
    collapse_if_visible row
  | S.File f when Opt.inhabited f.S.file_verified ->
    let row = f.S.file_key in
    collapse_if_visible row
  | any -> S.iter collapse_verified any

let collapse_all_verified_things () =
  S.session_iter collapse_verified (env_session()).S.session

let (_ : GMenu.image_menu_item) =
  view_factory#add_image_item ~key:GdkKeysyms._C
    ~label:"Collapse proved goals"
    ~callback:collapse_all_verified_things
    ()

let rec handle_empty ~hide = function
  | S.Goal _ -> ()
  | S.Theory ({ S.theory_goals = []; _ } as th) ->
    let row = th.S.theory_key in
    goals_model#set ~row:row#iter ~column:visible_column (not hide)
  | S.File f when List.for_all (fun { S.theory_goals = gs } -> gs = []) f.S.file_theories ->
    let row = f.S.file_key in
    goals_model#set ~row:row#iter ~column:visible_column (not hide)
  | any -> S.iter (handle_empty ~hide) any

let handle_all_empty_things hide =
  S.session_iter (handle_empty ~hide) (env_session()).S.session

let hide_empty_item =
  view_factory#add_check_item
    ~active:true
    ~key:GdkKeysyms._H
    "Hide theories/modules without goals"
    ~callback:handle_all_empty_things

(*
let rec hide_proved_in_goal g =
  if g.M.proved then
    begin
      let row = g.M.goal_row in
      goals_view#collapse_row (goals_model#get_path row);
(*
      goals_model#set ~row ~column:M.visible_column false
*)
    end
  else
    Hstr.iter
      (fun _ t -> List.iter hide_proved_in_goal t.M.subgoals)
      g.M.transformations

let hide_proved_in_theory th =
  if th.M.verified then
    begin
      let row = th.M.theory_row in
      goals_view#collapse_row (goals_model#get_path row);
      goals_model#set ~row ~column:M.visible_column false
    end
  else
    List.iter hide_proved_in_goal th.M.goals

let hide_proved_in_file f =
  if f.M.file_verified then
    begin
      let row = f.M.file_row in
      goals_view#collapse_row (goals_model#get_path row);
      goals_model#set ~row ~column:M.visible_column false
    end
  else
    List.iter hide_proved_in_theory f.M.theories

let hide_proved_in_files () =
  List.iter hide_proved_in_file !M.all_files

let rec show_all_in_goal g =
  let row = g.M.goal_row in
  goals_model#set ~row ~column:M.visible_column true;
  if g.M.proved then
    goals_view#collapse_row (goals_model#get_path row)
  else
    goals_view#expand_row (goals_model#get_path row);
  Hstr.iter
    (fun _ t -> List.iter show_all_in_goal t.M.subgoals)
    g.M.transformations

let show_all_in_theory th =
  let row = th.M.theory_row in
  goals_model#set ~row ~column:M.visible_column true;
  if th.M.verified then
    goals_view#collapse_row (goals_model#get_path row)
  else
    begin
      goals_view#expand_row (goals_model#get_path row);
      List.iter show_all_in_goal th.M.goals
    end

let show_all_in_file f =
  let row = f.M.file_row in
  goals_model#set ~row ~column:M.visible_column true;
  if f.M.file_verified then
    goals_view#collapse_row (goals_model#get_path row)
  else
    begin
      goals_view#expand_row (goals_model#get_path row);
      List.iter show_all_in_theory f.M.theories
    end

let show_all_in_files () =
  List.iter show_all_in_file !M.all_files


let (_ : GMenu.check_menu_item) = view_factory#add_check_item
  ~callback:(fun b ->
               M.toggle_hide_proved_goals := b;
               if b then hide_proved_in_files ()
               else show_all_in_files ())
  "Hide proved goals"

*)

(**************)
(* Tools menu *)
(**************)


let tools_menu = factory#add_submenu "_Tools"
let tools_factory = new GMenu.factory tools_menu ~accel_group

let () = add_gui_item (fun () ->
  List.iter (fun item -> item#destroy ()) provers_box#all_children;
  List.iter (fun item -> item#destroy ()) tools_menu#all_children)

let add_tool_separator () =
  add_gui_item (fun () -> ignore(tools_factory#add_separator ()))

let add_tool_item label callback =
  add_gui_item (fun () -> ignore(tools_factory#add_image_item ~label ~callback ()))


let split_strategy =
  [| Strategy.Itransform(split_transformation,1) |]

let inline_strategy =
  [| Strategy.Itransform(inline_transformation,1) |]

let test_strategy () =
  let config = gconfig.Gconfig.config in
  let altergo =
    let fp = Whyconf.parse_filter_prover "Alt-Ergo" in
    Whyconf.filter_one_prover config fp
  in
  let cvc4 =
    let fp = Whyconf.parse_filter_prover "CVC4" in
    Whyconf.filter_one_prover config fp
  in
  [|
    Strategy.Icall_prover(altergo.Whyconf.prover,1,1000);
    Strategy.Icall_prover(cvc4.Whyconf.prover,1,1000);
    Strategy.Itransform(split_transformation,0); (* goto 0 on success *)
    Strategy.Icall_prover(altergo.Whyconf.prover,10,4000);
    Strategy.Icall_prover(cvc4.Whyconf.prover,10,4000);
  |]

(*
let strategies () :
    (string * Pp.formatted * M.strategy *
       (string * Gdk.keysym) option) list =
  [ "Split", "Splits@ conjunctions@ of@ the@ goal", split_strategy,
    Some("s",GdkKeysyms._s);
    "Inline", "Inline@ defined@ symbols", inline_strategy,
    Some("i",GdkKeysyms._i);
    "Blaster", "Blaster@ strategy", test_strategy (),
    Some("b",GdkKeysyms._b);
  ]
*)

let loaded_strategies = ref []

let load_shortcut s =
  if String.length s <> 1 then None else
  try
    let key = match String.get s 0 with
      | 'a' -> GdkKeysyms._a
      | 'b' -> GdkKeysyms._b
      | 'c' -> GdkKeysyms._c
      | 'd' -> GdkKeysyms._d
      | 'e' -> GdkKeysyms._e
      | 'f' -> GdkKeysyms._f
      | 'g' -> GdkKeysyms._g
      | 'h' -> GdkKeysyms._h
      | 'i' -> GdkKeysyms._i
      | 'j' -> GdkKeysyms._j
      | 'k' -> GdkKeysyms._k
      | 'l' -> GdkKeysyms._l
      | 'm' -> GdkKeysyms._m
      | 'n' -> GdkKeysyms._n
      | 'o' -> GdkKeysyms._o
      | 'p' -> GdkKeysyms._p
      | 'q' -> GdkKeysyms._q
      | 'r' -> GdkKeysyms._r
      | 's' -> GdkKeysyms._s
      | 't' -> GdkKeysyms._t
      | 'u' -> GdkKeysyms._u
      | 'v' -> GdkKeysyms._v
      | 'w' -> GdkKeysyms._w
      | 'x' -> GdkKeysyms._x
      | 'y' -> GdkKeysyms._y
      | 'z' -> GdkKeysyms._z
      | _ -> raise Not_found
    in Some(s,key)
  with Not_found -> None

let strategies () =
  match !loaded_strategies with
    | [] ->
      let config = gconfig.Gconfig.config in
      let strategies = Whyconf.get_strategies config in
      let strategies =
        Mstr.fold_left
          (fun acc _ st ->
            let name = st.Whyconf.strategy_name in
            try
              let code = st.Whyconf.strategy_code in
              let code = Strategy_parser.parse (env_session()) code in
              let shortcut = load_shortcut st.Whyconf.strategy_shortcut in
              Format.eprintf "[GUI] Strategy '%s' loaded.@." name;
              (name, st.Whyconf.strategy_desc, code, shortcut) :: acc
            with Strategy_parser.SyntaxError msg ->
              Format.eprintf
                "[GUI warning] Loading strategy '%s' failed: %s@." name msg;
              acc)
          []
          strategies
      in
      let strategies = List.rev strategies in
      loaded_strategies := strategies;
      strategies
    | l -> l


let escape_text = Glib.Markup.escape_text

let sanitize_markup x =
  let remove = function
    | '_' -> "__"
    | c -> String.make 1 c in
  Ident.sanitizer remove remove (escape_text x)

let string_of_desc desc =
  let print_trans_desc fmt (x,r) =
    fprintf fmt "@[<hov 2>%s@\n%a@]" x Pp.formatted r
  in Pp.string_of print_trans_desc desc

let () =
  let add_submenu_transform name get_trans () =
    let submenu = tools_factory#add_submenu name in
    let submenu = new GMenu.factory submenu ~accel_group in
    let iter ((name,_) as desc) =
      let callback () = apply_trans_on_selection name in
      let ii = submenu#add_image_item
        ~label:(sanitize_markup name) ~callback () in
      ii#misc#set_tooltip_text (string_of_desc desc)
    in
    let trans = get_trans () in
    let trans = List.sort (fun (x,_) (y,_) -> String.compare x y) trans in
    List.iter iter trans
  in
  let add_splitting =
    add_submenu_transform
      "splitting transformations" Trans.list_transforms_l
  in
  let add_non_splitting text filt =
    add_submenu_transform text
      (fun () -> let l = Trans.list_transforms () in List.filter filt l)
  in
  add_gui_item
    (add_non_splitting "non-splitting transformations (a-e)"
       (fun (x,_) -> x < "eliminate"));
  add_gui_item
    (add_non_splitting "eliminate"
       (fun (x,_) -> x >= "eliminate" && x < "eliminatf"));
  add_gui_item
    (add_non_splitting "non-splitting transformations (e-i)"
       (fun (x,_) -> x >= "eliminatf" && x < "j"));
  add_gui_item
    (add_non_splitting "non-splitting transformations (j-z)"
       (fun (x,_) -> x >= "j"));
  add_gui_item add_splitting;
  add_tool_separator ();
  add_tool_item "Bisect in selection" apply_bisect_on_selection

let () =
  let iter (name,desc,strat,k) =
    let b = GButton.button ~packing:strategies_box#add
      ~label:(sanitize_markup name) ()
    in
    let name =
      match k with
        | None -> name
        | Some(s,_) -> name ^ " (shortcut:" ^ s ^ ")"
    in
    b#misc#set_tooltip_markup (string_of_desc (name,desc));
    let i = GMisc.image ~pixbuf:(!image_transf) () in
    let () = b#set_image i#coerce in
    let callback () = apply_strategy_on_selection strat in
    let (_ : GtkSignal.id) = b#connect#pressed ~callback in
    ()
  in
  List.iter iter (strategies ())


(*************)
(* Run  menu *)
(*************)

(*
let run_menu = factory#add_submenu "_Run"
let run_factory = new GMenu.factory run_menu ~accel_group

let eval const result =
  let msg =
    match Strings.split '.' const with
      | [f;m;i] ->
        begin
          let e = env_session () in
          let files = e.S.files in
          try
            let fi = Mstr.find f files in
            try
              let th = Mstr.find m fi in
              begin
                try
                  let ls = Theory.ns_find_ls th.Theory.th_export [i] in
                  match Decl.find_logic_definition th.Theory.th_known ls with
                    | None ->
                      Pp.sprintf
                        "Symbol '%s' has no definition in theory '%s.%s'" i f m
                    | Some d ->
                      let l,t = Decl.open_ls_defn d in
                      match l with
                        | [] ->
                          let t =
                            Mlw_interp.eval_global_term e.S.env
                              th.Theory.th_known t
                          in
                          Pp.sprintf "@[<hov 2>%a@]" Mlw_interp.print_value t
                        | _ ->
                          Pp.sprintf
                            "Symbol '%s' is not a constant in theory '%s.%s'"
                            i f m
                with Not_found ->
                  Pp.sprintf
                    "Constant '%s' not found in theory '%s.%s'" i f m
              end
            with Not_found ->
              Pp.sprintf "theory '%s.%s' not found" f m;
          with Not_found ->
            Pp.sprintf "@[<hov 2>file '%s' not found. Files are: [%a]@]" f
              (Pp.print_list Pp.comma Pp.string)
              (Mstr.keys files)
        end
      | _ ->
        "must be of the form <filename>.<theory name>.<identifier>";
  in
  result#source_buffer#set_text msg

let constant_to_evaluate = ref ""


(*
let selected_file = ref ""
*)

let evaluate_window () =
  let dialog = GWindow.dialog ~modal:true
    ~title:"Why3: evaluate constant" ~icon:!Gconfig.why_icon ()
  in
  let vbox = dialog#vbox in
  let frame =
    GBin.frame ~label:"Evaluation" ~shadow_type:`ETCHED_OUT
    ~packing:vbox#add ()
  in
  let vbox = GPack.vbox ~packing:frame#add () in
  let text =
    "Enter the constant to evaluate under the form <filename>.<theory name>.<identifier>"
  in
  let _ = GMisc.label ~ypad:20 ~text ~xalign:0.5 ~packing:vbox#add () in
  let exec_entry =
    GEdit.entry ~text:!constant_to_evaluate ~packing:vbox#add ()
  in
  let (_ : GtkSignal.id) =
    exec_entry#connect#changed ~callback:
      (fun () -> constant_to_evaluate := exec_entry#text)
  in
(*
  let hb = GPack.hbox ~homogeneous:false ~packing:vbox#pack () in
  let e = env_session () in
  let files_map = e.S.files in
  let (files_combo, _) =
    GEdit.combo_box_entry_text ~packing:hb#pack ()
  in
  let _,file_names =
    Mstr.fold
      (fun f _th (i,names) ->
        if f = !selected_file then files_combo#set_active i;
        (i+1, f::names))
      files_map (0, [])
  in
  let (_store, column) =
    GTree.store_of_list Gobject.Data.string file_names
  in
  files_combo#set_text_column column;
  let ( _ : GtkSignal.id) = files_combo#connect#changed
    ~callback:(fun () ->
      match files_combo#active_iter with
      | None -> ()
      | Some row ->
        let s = files_combo#model#get ~row ~column in
        selected_file := s)
  in
*)
  let b = GButton.button ~label:"Run" ~packing:vbox#add () in
  let text =
    "Result:"
  in
  let _input = GMisc.label ~ypad:20 ~text ~xalign:0.0 ~packing:vbox#add () in
(*
  let _ = input#event#connect#key_press ~callback:
    (fun k -> if GdkEvent.Key.keyval k = GdkKeysyms._Return then
        eval !constant_to_evaluate view;
      true)
  in
*)
 let scroll =
   GBin.scrolled_window
     ~hpolicy: `AUTOMATIC ~vpolicy: `AUTOMATIC
     ~shadow_type:`ETCHED_OUT ~packing:vbox#add ()
 in
 let view =
   GSourceView2.source_view
     ~editable:false
     ~packing:scroll#add
     ~height:100
     ()
 in
  let (_ : GtkSignal.id) =
    b#connect#clicked ~callback:(fun () -> eval !constant_to_evaluate view)
  in
  dialog#add_button "Close" `CLOSE ;
  let _ = dialog#run () in
  dialog#destroy ()

let (_ : GMenu.image_menu_item) =
  run_factory#add_image_item
    ~label:"Evaluate a logic constant"
    ~callback:evaluate_window
    ()

let function_to_execute = ref ""

let execute_window () =
  let dialog = GWindow.dialog ~modal:true
    ~title:"Why3: execute function" ~icon:!Gconfig.why_icon ()
  in
  let vbox = dialog#vbox in
  let text =
    "Enter the function to execute under the form <module name>.<function name>"
  in
  let _ = GMisc.label ~ypad:20 ~text ~xalign:0.5 ~packing:vbox#add () in
  let exec_entry =
    GEdit.entry ~text:!function_to_execute ~packing:vbox#add ()
  in
  let (_ : GtkSignal.id) =
    exec_entry#connect#changed ~callback:
      (fun () -> function_to_execute := exec_entry#text)
  in
  dialog#add_button "Close" `CLOSE ;
  let ( _ : GWindow.Buttons.about) = dialog#run () in
  dialog#destroy ()

(*
let (_ : GMenu.image_menu_item) =
  run_factory#add_image_item
    ~label:"Execute a WhyML function"
    ~callback:execute_window
    ()
*)

*)

(*************)
(* Help menu *)
(*************)


let help_menu = factory#add_submenu "_Help"
let help_factory = new GMenu.factory help_menu ~accel_group

let (_ : GMenu.image_menu_item) =
  help_factory#add_image_item
    ~label:"Legend"
    ~callback:show_legend_window
    ()

let (_ : GMenu.image_menu_item) =
  help_factory#add_image_item
    ~label:"About"
    ~callback:show_about_window
    ()


(***************)
(* source view *)
(***************)

let scrolled_source_view = GBin.scrolled_window
  ~hpolicy: `AUTOMATIC ~vpolicy: `AUTOMATIC
  ~packing:source_tab#add ~shadow_type:`ETCHED_OUT
  ()

let allow_editing = false (* not reliable enough yet *)

let source_view =
  GSourceView2.source_view
    ~auto_indent:true
    ~insert_spaces_instead_of_tabs:true ~tab_width:2
    ~show_line_numbers:true
    ~right_margin_position:80 ~show_right_margin:true
    (* ~smart_home_end:true *)
    ~editable:allow_editing
    ~packing:scrolled_source_view#add
    ()



(*
  source_view#misc#modify_font_by_name font_name;
*)
let () = modifiable_mono_font_views :=
          source_view#misc :: !modifiable_mono_font_views
let () = change_font (Gconfig.incr_font_size 0)

let () = source_view#source_buffer#set_language None
let () = source_view#set_highlight_current_line true
(*
let () = source_view#source_buffer#set_text (source_text fname)
*)

let set_current_file f =
  current_file := f;
  file_info#set_text ("file: " ^ !current_file)


let move_to_line ~yalign (v : GSourceView2.source_view) line =
  let line = max 0 line in
  let line = min line v#buffer#line_count in
  let it = v#buffer#get_iter (`LINE line) in
  v#buffer#place_cursor ~where:it;
  let mark = `MARK (v#buffer#create_mark it) in
  v#scroll_to_mark ~use_align:true ~yalign mark


let premise_tag = source_view#buffer#create_tag
  ~name:"premise_tag" [`BACKGROUND gconfig.premise_color]

let neg_premise_tag = source_view#buffer#create_tag
  ~name:"neg_premise_tag" [`BACKGROUND gconfig.neg_premise_color]

let goal_tag = source_view#buffer#create_tag
  ~name:"goal_tag" [`BACKGROUND gconfig.goal_color]

let error_tag = source_view#buffer#create_tag
  ~name:"error_tag" [`BACKGROUND gconfig.error_color]

let erase_color_loc (v:GSourceView2.source_view) =
  let buf = v#buffer in
  buf#remove_tag premise_tag ~start:buf#start_iter ~stop:buf#end_iter;
  buf#remove_tag neg_premise_tag ~start:buf#start_iter ~stop:buf#end_iter;
  buf#remove_tag goal_tag ~start:buf#start_iter ~stop:buf#end_iter;
  buf#remove_tag error_tag ~start:buf#start_iter ~stop:buf#end_iter

let color_loc (v:GSourceView2.source_view) ~color l b e =
  let buf = v#buffer in
  let top = buf#start_iter in
  let start = top#forward_lines (l-1) in
  let start = start#forward_chars b in
  let stop = start#forward_chars (e-b) in
  buf#apply_tag ~start ~stop color

let scroll_to_file f =
  if f <> !current_file then
    begin
      let lang =
        if Filename.check_suffix f ".why" ||
          Filename.check_suffix f ".mlw"
        then why_lang else any_lang f
      in
      source_view#source_buffer#set_language lang;
      source_view#source_buffer#set_text (Sysutil.file_contents f);
      set_current_file f;
    end

let scroll_to_loc ?(yalign=0.0) ~color loc =
  reset_gc ();
  let (f,l,b,e) = Loc.get loc in
  scroll_to_file f;
  move_to_line ~yalign source_view (l-1);
  erase_color_loc source_view;
  (* FIXME: use another color or none at all *)
  color_loc source_view ~color l b e;
  ignore (color,l,b,e)

let scroll_to_id ~color id =
  match id.Ident.id_loc with
    | Some loc -> scroll_to_loc ~color loc
    | None ->
        source_view#source_buffer#set_text
          "Non-localized ident (no position available)\n";
        set_current_file ""

let color_loc ~color loc =
  let f, l, b, e = Loc.get loc in
  if f = !current_file then color_loc ~color source_view l b e

let rec color_locs ~color f =
  let b = ref false in
  Opt.iter (fun loc -> color_loc ~color loc; b := true) f.Term.t_loc;
  Term.t_fold (fun b loc -> color_locs ~color loc || b) !b f

(* FIXME: we shouldn't open binders _every_time_ we redraw screen!!!
   No t_fold, no t_open_quant! *)
let rec color_t_locs f =
  let premise_tag = function
    | { Term. t_node = Term.Tnot _; t_loc = None } -> neg_premise_tag
    | _ -> premise_tag
  in
  match f.Term.t_node with
    | Term.Tbinop (Term.Timplies,f1,f2) ->
        let b = color_locs ~color:(premise_tag f1) f1 in
        color_t_locs f2 || b
    | Term.Tlet (t,fb) ->
        let _,f1 = Term.t_open_bound fb in
        let b = color_locs ~color:(premise_tag t) t in
        color_t_locs f1 || b
    | Term.Tquant (Term.Tforall,fq) ->
        let _,_,f1 = Term.t_open_quant fq in
        color_t_locs f1
    | _ ->
        color_locs ~color:goal_tag f

let scroll_to_source_goal g =
  let t = S.goal_task g in
  let id = (Task.task_goal t).Decl.pr_name in
  scroll_to_id ~color:goal_tag id;
  match t with
    | Some
        { Task.task_decl =
            { Theory.td_node =
                Theory.Decl { Decl.d_node = Decl.Dprop (Decl.Pgoal, _, f)}}} ->
        if not (color_t_locs f) then
          Opt.iter (color_loc ~color:goal_tag) id.Ident.id_loc
    | _ ->
        assert false

let scroll_to_theory th =
  let id = th.S.theory_name in
  scroll_to_id ~color:goal_tag id


let reload () =
  try
    erase_color_loc source_view;
    current_file := "";
    (** create a new environnement
        (in order to reload the files which are "use") *)
    gconfig.env <- Env.create_env (Env.get_loadpath gconfig.env);
    (** reload the session *)
    let old_session = (env_session()).S.session in
    let new_env_session,(_:bool),(_:bool) =
      (* use_shapes is true since session is in memory *)
      M.update_session ~allow_obsolete:true ~release:false ~use_shapes:true
        old_session gconfig.env gconfig.Gconfig.config
    in
    current_env_session := Some new_env_session;
    handle_all_empty_things hide_empty_item#active;
    display_warnings ()
  with
    | e ->
        let e = match e with
          | Loc.Located(loc,e) ->
            scroll_to_loc ~color:error_tag ~yalign:0.5 loc;
            e
          | e -> e
        in
        fprintf str_formatter
          "@[Error:@ %a@]" Exn_printer.exn_printer e;
        let msg = flush_str_formatter () in
        file_info#set_text msg;
        info_window `ERROR msg

let (_ : GMenu.image_menu_item) =
  file_factory#add_image_item ~key:GdkKeysyms._R
    ~label:"_Reload" ~callback:reload
    ()


(* Saving the session *)

let (_ : GMenu.image_menu_item) =
  file_factory#add_image_item (* no shortcut ~key:GdkKeysyms._S *)
    ~label:"_Save session" ~callback:save_session
    ()


(*
Saving the source_view
*)

let save_file () =
  let f = !current_file in
  if f <> "" then
    begin
      save_session ();
      let s = source_view#source_buffer#get_text () in
      let c = open_out f in
      output_string c s;
      close_out c;
      reload ()
    end
  else
    info_window `ERROR "No file currently edited"

let () =
  if allow_editing then
    let (_ : GMenu.image_menu_item) =
      file_factory#add_image_item ~key:GdkKeysyms._S
        ~label:"_Save" ~callback:save_file
        ()
    in ()


let (_ : GtkSignal.id) = w#connect#destroy
  ~callback:(exit_function ~destroy:true)

let (_ : GMenu.image_menu_item) =
  file_factory#add_image_item ~key:GdkKeysyms._Q ~label:"_Quit"
    ~callback:(exit_function ~destroy:false) ()


(*****************************)
(* method: edit current goal *)
(*****************************)

let edit_selected_row r =
  match get_any_from_row_reference r with
    | S.Goal _g ->
        ()
    | S.Theory _th ->
        ()
    | S.File _file ->
        ()
    | S.Proof_attempt a ->
        let e = env_session () in
	let cntexample = Whyconf.cntexample (Whyconf.get_main gconfig.config) in
(*
        let coq = { prover_name = "Coq" ; prover_version = "8.3pl3";
                    prover_altern = "" } in
        let c = e.Session.whyconf in
        let p = Mprover.find coq (get_provers c) in
        let time = Whyconf.timelimit (Whyconf.get_main c) in
        Debug.dprintf debug
          "[debug] save_config %d: timelimit=%d ; editor for Coq=%s@."
          0 time p.editor;
*)
        M.edit_proof ~cntexample e sched ~default_editor:gconfig.default_editor a
    | S.Transf _ -> ()
    | S.Metas _ -> ()

let edit_current_proof () =
  match get_selected_row_references () with
    | [] -> ()
    | [r] -> edit_selected_row r
    | _ ->
        info_window `INFO "Please select exactly one proof to edit"

let () =
  add_tool_separator ();
  add_tool_item "Edit current proof" edit_current_proof;
  add_tool_item "Replay selection" replay_obsolete_proofs;
  add_tool_item "Mark as obsolete" cancel_proofs;
  add_tool_item "Mark as archived" (set_archive_proofs true);
  add_tool_item "Remove from archive" (set_archive_proofs false)

let () =
  let b = GButton.button ~packing:tools_box#add ~label:"Edit" () in
  b#misc#set_tooltip_markup
    "Edit the <b>selected proof</b> with the appropriate editor";

  let i = GMisc.image ~pixbuf:(!image_editor) () in
  let () = b#set_image i#coerce in
  let (_ : GtkSignal.id) =
    b#connect#pressed ~callback:edit_current_proof
  in ()

let () =
  let b = GButton.button ~packing:tools_box#add ~label:"Replay" () in
  b#misc#set_tooltip_markup
    "Replay <b>obsolete</b> proofs below the current selection";

  let i = GMisc.image ~pixbuf:(!image_replay) () in
  let () = b#set_image i#coerce in
  let (_ : GtkSignal.id) =
    b#connect#pressed ~callback:replay_obsolete_proofs
  in ()


(*************)
(* removing  *)
(*************)

let confirm_remove_row r =
  match get_any_from_row_reference r with
    | S.Goal _g ->
        info_window `ERROR "Cannot remove a goal"
    | S.Theory _th ->
        info_window `ERROR "Cannot remove a theory"
    | S.File _file ->
        info_window `ERROR "Cannot remove a file"
    | S.Proof_attempt a ->
        info_window
          ~callback:(fun () -> M.remove_proof_attempt a)
          `QUESTION
          "Do you really want to remove the selected proof attempt?"
    | S.Transf tr ->
        info_window
          ~callback:(fun () -> M.remove_transformation tr)
          `QUESTION
          "Do you really want to remove the selected transformation\n\
and all its subgoals?"
    | S.Metas m ->
      info_window
        ~callback:(fun () -> M.remove_metas m)
        `QUESTION
        "Do you really want to remove the selected addition of metas\n\
and all its subgoals?"

let remove_proof r =
  match get_any_from_row_reference r with
    | S.Goal _g -> ()
    | S.Theory _th -> ()
    | S.File _file -> ()
    | S.Proof_attempt a -> M.remove_proof_attempt a
    | S.Transf _tr -> ()
    | S.Metas _m -> ()

let confirm_remove_selection () =
  match get_selected_row_references () with
    | [] -> ()
    | [r] -> confirm_remove_row r
    | l ->
        info_window
          ~callback:(fun () -> List.iter remove_proof l)
          `QUESTION
          "Do you really want to remove the selected proof attempts?"
(*
    | _ ->
        info_window `INFO "Please select exactly one item to remove"
*)

let clean_selection () =
  List.iter (fun r -> M.clean (get_any_from_row_reference r))
    (get_selected_row_references ())

let () =
  add_tool_separator ();
  add_tool_item "Remove current proof" confirm_remove_selection;
  add_tool_item "Clean selection" clean_selection

let () =
  let b = GButton.button ~packing:tools_box#add ~label:"Remove" () in
  b#misc#set_tooltip_markup "Remove selected <b>proof attempts</b> and \
<b>transformations</b>";
  let i = GMisc.image ~pixbuf:(!image_remove) () in
  let () = b#set_image i#coerce in
  let (_ : GtkSignal.id) =
    b#connect#pressed ~callback:confirm_remove_selection
  in ()

let () =
  let b = GButton.button ~packing:tools_box#add ~label:"Clean" () in
  b#misc#set_tooltip_markup "Remove unsuccessful <b>proof attempts</b> \
associated to proved goals";
  let i = GMisc.image ~pixbuf:(!image_cleaning) () in
  let () = b#set_image i#coerce in
  let (_ : GtkSignal.id) =
    b#connect#pressed ~callback:clean_selection
  in ()

let () =
  let b = GButton.button ~packing:monitor_box#add ~label:"Interrupt" () in
  b#misc#set_tooltip_markup "Cancels all scheduled proof attempts";
  let i = GMisc.image ~pixbuf:(!image_cancel) () in
  let () = b#set_image i#coerce in
  let (_ : GtkSignal.id) =
    b#connect#pressed ~callback:(fun () -> M.cancel_scheduled_proofs sched)
  in ()

(***)

let () =
  add_tool_separator ();
  add_tool_item "Copy" copy_on_selection;
  add_tool_item "Paste" paste_on_selection;
  add_tool_separator ();
  let submenu = tools_factory#add_submenu "Strategies" in
  let submenu = new GMenu.factory submenu ~accel_group in
  let iter (name,desc,strat,k) =
    let callback () = apply_strategy_on_selection strat in
    let ii = submenu#add_image_item
      ~label:(sanitize_markup name) ~callback ()
    in
    let name =
      match k with
        | None -> name
        | Some(s,_) -> name ^ " (shortcut:" ^ s ^ ")"
    in
    ii#misc#set_tooltip_text (string_of_desc (name,desc))
  in
  List.iter iter (strategies ());
  add_tool_separator ();
  let provers_factory =
    let tools_submenu_provers = tools_factory#add_submenu "Provers" in
    new GMenu.factory tools_submenu_provers
  in
  let add_item_provers () =
    let provers = C.get_provers gconfig.Gconfig.config in
    let provers =
      C.Mprover.fold
        (fun k p acc ->
          let pr = p.prover in
          if List.mem (C.prover_parseable_format pr) gconfig.hidden_provers
          then acc
          else C.Mprover.add k p acc)
        provers C.Mprover.empty
    in
    C.Mprover.iter
      (fun p _ ->
         let n = Pp.string_of_wnl C.print_prover p in
         let (_ : GMenu.image_menu_item) =
           provers_factory#add_image_item ~label:n
             ~callback:(fun () -> prover_on_selected_goals p)
             ()
         in
         let b = GButton.button ~packing:provers_box#add ~label:n () in
         b#misc#set_tooltip_markup
           (Pp.sprintf_wnl "Start <tt>%a</tt> on the <b>selected goals</b>"
              C.print_prover p);
         let (_ : GtkSignal.id) =
           b#connect#pressed
             ~callback:(fun () -> prover_on_selected_goals p)
         in ())
      provers
  in
  add_gui_item add_item_provers

(***********************************************)
(* Keyboard shortcuts in the (goals) tree view *)
(***********************************************)

(* TODO:
   - instead of a default prover, have instead keyboard shortcuts for
     any prover *)

let () =
  let run_default_prover () =
    if gconfig.default_prover = "" then
      Debug.dprintf debug "no default prover@." else
    let fp = Whyconf.parse_filter_prover gconfig.default_prover in
    let pr = Whyconf.filter_one_prover gconfig.config fp in
    prover_on_selected_goals pr.prover in
  let callback ev =
    let key = GdkEvent.Key.keyval ev in
    if key = GdkKeysyms._c then begin clean_selection (); true end else
    if key = GdkKeysyms._e then begin edit_current_proof (); true end else
    if key = GdkKeysyms._o then begin cancel_proofs (); true end else
    if key = GdkKeysyms._p then begin run_default_prover (); true end else
    if key = GdkKeysyms._r then begin replay_obsolete_proofs (); true end else
    if key = GdkKeysyms._x then begin confirm_remove_selection (); true end else
    (* strategy shortcuts *)
    let rec iter l =
      match l with
        | [] -> false (* otherwise, use the default event handler *)
        | (_,_,_,None) :: rem -> iter rem
        | (_,_,s,Some(_,k)) :: rem ->
          if key = k then begin apply_strategy_on_selection s; true end else
            iter rem
    in
    iter (strategies ())
  in
  ignore (goals_view#event#connect#key_press ~callback)


(***************)
(* Bind events *)
(***************)

(* to be run when a row in the tree view is selected *)
let select_row r =
  let ind = goals_model#get ~row:r#iter ~column:index_column in
  current_selected_row := Some ind;
  let a = get_any_from_row_reference r in
  update_tabs a;
  match a with
    | S.Goal g ->
      scroll_to_source_goal g
    | S.Theory th ->
      scroll_to_theory th;
      (* notebook#goto_page source_page (* go to "source" tab *)*)
    | S.File file ->
      scroll_to_file (Filename.concat project_dir file.S.file_name);
      (* notebook#goto_page source_page (\* go to "source" tab *\) *)
    | S.Proof_attempt a ->
      scroll_to_source_goal a.S.proof_parent;
      (* notebook#goto_page output_page (\* go to "prover output" tab *\) *)
    | S.Transf tr ->
      scroll_to_source_goal tr.S.transf_parent
    | S.Metas m ->
      scroll_to_source_goal m.S.metas_parent

(* row selection on tree view on the left *)
let (_ : GtkSignal.id) =
  goals_view#selection#connect#after#changed ~callback:
    begin fun () ->
      match get_selected_row_references () with
        | [p] -> select_row p
        | [] -> ()
        | _ -> ()
    end

let (_:GtkSignal.id) =
  goals_view#connect#row_collapsed ~callback:(row_expanded false)

let (_:GtkSignal.id) =
  goals_view#connect#row_expanded ~callback:(row_expanded true)

(*
let () = Debug.set_flag (Debug.lookup_flag "transform")
*)

let () = handle_all_empty_things hide_empty_item#active

let () = display_warnings ()

let () = GMain.main ()

(*
Local Variables:
compile-command: "unset LANG; make -C ../.. bin/why3ide.byte"
End:
*)<|MERGE_RESOLUTION|>--- conflicted
+++ resolved
@@ -950,19 +950,6 @@
     | S.Proof_attempt a ->
       begin
         match a.S.proof_state with
-<<<<<<< HEAD
-          | S.Done r ->
-            if r.Call_provers.pr_model <> Model_parser.empty_model then begin
-              Model_parser.model_to_string r.Call_provers.pr_model ^ "\n" ^
-                Model_parser.model_to_string_json r.Call_provers.pr_model ^ "\n\n" ^
-                (Model_parser.interleave_with_source 
-                   r.Call_provers.pr_model
-                   !current_file
-                   (Sysutil.file_contents !current_file))
-            end else
-              ""
-          | _ -> ""
-=======
 	  | S.Done r ->
 	    if r.Call_provers.pr_model <> Model_parser.empty_model then begin
 	      Model_parser.interleave_with_source
@@ -972,7 +959,6 @@
 	    end else
 	      ""
 	  | _ -> ""
->>>>>>> 667b8168
       end
     | _ -> ""
   in
@@ -1436,11 +1422,7 @@
       | Eliminate_definition.BSstep (t,c) ->
         assert (not lp.S.prover_config.C.in_place); (* TODO do this case *)
         M.schedule_proof_attempt
-<<<<<<< HEAD
-          ~cntexample:!opt_cntexmp
-=======
 	  ~cntexample
->>>>>>> 667b8168
           ~timelimit:!timelimit
           ~memlimit:pa.S.proof_memlimit
           ~steplimit:(-1)
@@ -1479,11 +1461,7 @@
             dprintf debug "Prover can't be loaded.@."
           | Some lp ->
             M.schedule_proof_attempt
-<<<<<<< HEAD
-              ~cntexample:!opt_cntexmp
-=======
 	      ~cntexample
->>>>>>> 667b8168
               ~timelimit:!timelimit
               ~memlimit:pa.S.proof_memlimit
               ~steplimit:(-1)
