--- conflicted
+++ resolved
@@ -259,15 +259,10 @@
   if !opt_list_provers then begin
     opt_list := true;
     let config = read_config !opt_config in
-<<<<<<< HEAD
     let config = List.fold_left merge_config config !opt_extra in
-    let print fmt s prover = fprintf fmt "%s (%s)@\n" s prover.name in
-    let print fmt m = Mstr.iter (print fmt) m in
-=======
     let print fmt prover pc = fprintf fmt "%s (%a)@\n"
       pc.id print_prover prover in
     let print fmt m = Mprover.iter (print fmt) m in
->>>>>>> 216e869f
     let provers = get_provers config in
     printf "@[<hov 2>Known provers:@\n%a@]@." print provers
   end;
@@ -328,18 +323,9 @@
   if !opt_memlimit  = None then opt_memlimit  := Some (Whyconf.memlimit main);
   begin match !opt_prover with
   | Some s ->
-<<<<<<< HEAD
-      let prover = try Mstr.find s (get_provers config) with
-        | Not_found -> eprintf "Prover '%s' not found in %s@."
-            s (Whyconf.get_conf_file config); exit 1
-      in
+      let prover = Whyconf.prover_by_id config s in
       opt_command := Some (String.concat " " (prover.command :: prover.extra_options));
       opt_driver := Some (prover.driver, prover.extra_drivers)
-=======
-    let prover = Whyconf.prover_by_id config s in
-    opt_command := Some prover.command;
-    opt_driver := Some prover.driver
->>>>>>> 216e869f
   | None ->
       ()
   end;
