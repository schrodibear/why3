--- conflicted
+++ resolved
@@ -114,13 +114,8 @@
   extra_drivers : string list;
 }
 
-<<<<<<< HEAD
-val get_provers : config  -> config_prover Mstr.t
+val get_provers : config  -> config_prover Mprover.t
 (** [get_provers config] get the prover family stored in the Rc file. The
-=======
-val get_provers : config  -> config_prover Mprover.t
-(** [get_main config] get the prover family stored in the Rc file. The
->>>>>>> 216e869f
     keys are the unique ids of the prover (argument of the family) *)
 
 val set_provers : config -> config_prover Mprover.t -> config
