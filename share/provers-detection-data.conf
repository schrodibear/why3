--- conflicted
+++ resolved
@@ -361,12 +361,8 @@
 version_regexp = "Z3 version \\([^ \n\r]+\\)"
 version_ok  = "4.3.2"
 driver = "drivers/z3_432.drv"
-<<<<<<< HEAD
-command = "%l/why3-cpulimit %t %m -s %e -smt2 sat.random_freq=0.0 nlsat.randomize=false smt.random_seed=42 %f"
-=======
 command = "%l/why3-cpulimit %t %m -s %e -smt2 sat.random_seed=42 nlsat.randomize=false smt.random_seed=42 %f"
 command_steps = "%l/why3-cpulimit %U %m -s %e -smt2 sat.random_seed=42 nlsat.randomize=false smt.random_seed=42 memory_max_alloc_count=%S %f"
->>>>>>> 8a6f61ed
 
 [ATP z3]
 name = "Z3"
