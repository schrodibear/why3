[ATP alt-ergo]
name = "Alt-Ergo"
exec = "alt-ergo"
exec = "alt-ergo-1.00.prv"
exec = "alt-ergo-0.99.1"
exec = "alt-ergo-0.95.2"
version_switch = "-version"
version_regexp = "^\\([0-9.]+\\(-dev\\|prv\\)?\\)$"
version_ok  = "1.00.prv"
version_ok  = "0.99.1"
version_ok  = "0.95.2"
# %T means timelimit+1
command = "%l/why3-cpulimit %T %m -s %e -timelimit %t %f"
# %U means 2*timelimit+1
command_steps = "%l/why3-cpulimit %U %m -s %e -steps-bound %S %f"
driver = "drivers/alt_ergo.drv"
editor = "altgr-ergo"

[ATP alt-ergo]
name = "Alt-Ergo"
exec = "alt-ergo"
exec = "alt-ergo-0.95.1"
exec = "alt-ergo-0.95"
version_switch = "-version"
version_regexp = "\\([0-9.]+\\(-dev\\)?\\)"
version_old = "0.95.1"
version_old = "0.95"
command = "%l/why3-cpulimit %T %m -s %e -timelimit %t %f"
# Alt-Ergo print steps but do not have an option to pass them for replay
command_steps = "%l/why3-cpulimit %T %m -s %e -timelimit %t %f"
driver = "drivers/alt_ergo.drv"
editor = "altgr-ergo"

[ATP alt-ergo]
name = "Alt-Ergo"
exec = "alt-ergo"
exec = "alt-ergo-0.94"
version_switch = "-version"
version_regexp = "\\([0-9.]+\\)"
version_old = "0.94"
command = "%l/why3-cpulimit %t %m -s %e %f"
# Alt-Ergo print steps but do not have an option to pass them for replay
command_steps = "%l/why3-cpulimit %t %m -s %e %f"
driver = "drivers/alt_ergo_0.94.drv"
editor = "altgr-ergo"

[ATP alt-ergo]
name = "Alt-Ergo"
exec = "alt-ergo"
exec = "alt-ergo-0.93.1"
exec = "alt-ergo-0.93"
version_switch = "-version"
version_regexp = "\\([0-9.]+\\)"
version_old = "^0\.93\..+$"
version_old = "0.93"
command = "%l/why3-cpulimit %t %m -s %e %f"
driver = "drivers/alt_ergo_0.93.drv"

<<<<<<< HEAD
[ATP alt-ergo]
name = "Alt-Ergo"
exec = "alt-ergo"
exec = "alt-ergo-0.92.3"
exec = "alt-ergo-0.92.2"
exec = "alt-ergo-0.92.1"
exec = "alt-ergo-0.92"
exec = "alt-ergo-0.91"
exec = "alt-ergo-0.9"
exec = "alt-ergo-0.8"
exec = "ergo"
version_switch = "-version"
version_regexp = "\\([0-9.]+\\)"
version_old = "^0\.92\..+$"
version_old = "0.92"
version_old = "0.91"
version_old = "0.9"
version_old = "0.8"
command = "%l/why3-cpulimit %t %m -s %e %f"
driver = "drivers/alt_ergo_0.92.drv"

# CVC4 version 1.5-prerelease
[ATP cvc4]
name = "CVC4"
exec = "cvc4"
exec = "cvc4-1.5-prerelease"
exec = "cvc4-1.5"
version_switch = "--version"
version_regexp = "This is CVC4 version \\([^ \n\r]+\\)"
version_ok  = "1.5-prerelease"
driver = "drivers/cvc4.drv"
# --random-seed=42 is not needed as soon as --random-freq=0.0 by default
# to try: --inst-when=full-last-call
command = "%l/why3-cpulimit %T %m -s %e --stats --tlimit-per=%t000 --rlimit=%S --lang=smt2 %f"

# CVC4 version 1.4
=======
# CVC4 version >= 1.4
>>>>>>> 680be27a
[ATP cvc4]
name = "CVC4"
exec = "cvc4"
exec = "cvc4-1.4"
exec = "cvc4-1.5-prerelease"
version_switch = "--version"
version_regexp = "This is CVC4 version \\([^ \n\r]+\\)"
version_ok  = "1.4"
driver = "drivers/cvc4_14.drv"
# --random-seed=42 is not needed as soon as --random-freq=0.0 by default
# to try: --inst-when=full-last-call
command = "%l/why3-cpulimit %T %m -s %e --stats --tlimit-per=%t000 --lang=smt2 %f"
command_steps = "%l/why3-cpulimit %U %m -s %e --stats --rlimit=%S --lang=smt2 %f"


# CVC4 version 1.0 to 1.3
[ATP cvc4]
name = "CVC4"
exec = "cvc4"
exec = "cvc4-1.3"
exec = "cvc4-1.2"
exec = "cvc4-1.1"
exec = "cvc4-1.0"
version_switch = "--version"
version_regexp = "This is CVC4 version \\([^ \n\r]+\\)"
version_old = "1.3"
version_old = "1.2"
version_old = "1.1"
version_old = "1.0"
driver = "drivers/cvc4.drv"
command = "%l/why3-cpulimit %t %m -s %e --lang=smt2 %f"

# Psyche version 2.x
[ATP psyche]
name = "Psyche"
exec = "psyche"
exec = "psyche-2.02"
version_switch = "-version"
version_regexp = "\\([^ \n\r]+\\)"
version_ok  = "2.0"
driver = "drivers/psyche.drv"
command = "%l/why3-cpulimit %t %m -s %e -gplugin dpll_wl %f"

# CVC3 versions 2.4.x
[ATP cvc3]
name = "CVC3"
exec = "cvc3"
exec = "cvc3-2.4.1"
exec = "cvc3-2.4"
version_switch = "-version"
version_regexp = "This is CVC3 version \\([^ \n]+\\)"
version_ok  = "2.4.1"
version_old = "2.4"
# the -timeout option is unreliable in CVC3 2.4.1
command = "%l/why3-cpulimit %t %m -s %e -seed 42 %f"
driver = "drivers/cvc3.drv"

# CVC3 versions 2.x
[ATP cvc3]
name = "CVC3"
exec = "cvc3"
exec = "cvc3-2.2"
exec = "cvc3-2.1"
version_switch = "-version"
version_regexp = "This is CVC3 version \\([^ \n]+\\)"
version_old = "2.2"
version_old = "2.1"
command = "%l/why3-cpulimit %T %m -s %e  -seed 42 -timeout %t %f"
driver = "drivers/cvc3.drv"

[ATP yices]
name = "Yices"
exec = "yices"
exec = "yices-1.0.38"
version_switch = "--version"
version_regexp = "\\([^ \n]+\\)"
version_ok = "1.0.38"
version_old = "^1\.0\.3[0-7]$"
version_old = "^1\.0\.2[5-9]$"
version_old = "^1\.0\.2[0-4]$"
version_old = "^1\.0\.1\.*$"
command = "%l/why3-cpulimit %t %m -s %e"
driver = "drivers/yices.drv"

[ATP yices-smt2]
name = "Yices"
exec = "yices-smt2"
exec = "yices-smt2-2.3.0"
version_switch = "--version"
version_regexp = "^Yices \\([^ \n]+\\)$"
version_ok = "2.3.0"
command = "%l/why3-cpulimit %t %m -s %e"
driver = "drivers/yices-smt2.drv"

[ATP eprover]
name = "Eprover"
exec = "eprover"
exec = "eprover-1.8"
exec = "eprover-1.7"
exec = "eprover-1.6"
exec = "eprover-1.5"
exec = "eprover-1.4"
version_switch = "--version"
version_regexp = "E \\([-0-9.]+\\) [^\n]+"
version_ok  = "1.8-001"
version_old = "1.7"
version_old = "1.6"
version_old = "1.5"
version_old = "1.4"
command = "%l/why3-cpulimit %T %m -s %e -s -R -xAuto -tAuto --cpu-limit=%t --tstp-in %f"
driver = "drivers/eprover.drv"

[ATP gappa]
name = "Gappa"
exec = "gappa"
exec = "gappa-1.1.1"
exec = "gappa-1.1.0"
exec = "gappa-1.0.0"
exec = "gappa-0.16.1"
exec = "gappa-0.14.1"
version_switch = "--version"
version_regexp = "Gappa \\([^ \n]*\\)"
version_ok = "^1\.[0-1]\..+$"
version_old = "^0\.1[1-8]\..+$"
command = "%l/why3-cpulimit %t %m -s %e -Eprecision=70"
driver = "drivers/gappa.drv"

[ATP mathsat]
name = "MathSAT5"
exec = "mathsat"
exec = "mathsat-5.2.2"
version_switch = "-version"
version_regexp = "MathSAT5 version \\([^ \n]+\\)"
version_ok  = "5.2.2"
command = "%l/why3-cpulimit %t %m -s %e -input=smt2 -model -random_seed=80 %f"
driver = "drivers/mathsat.drv"

[ATP simplify]
name = "Simplify"
exec = "Simplify"
exec = "simplify"
exec = "Simplify-1.5.4"
exec = "Simplify-1.5.5"
version_switch = "-version"
version_regexp = "Simplify version \\([^ \n,]+\\)"
version_old = "1.5.5"
version_old = "1.5.4"
command = "%l/why3-cpulimit %t %m -s %e %f"
driver = "drivers/simplify.drv"

[ATP metis]
name = "Metis"
exec = "metis"
version_switch = "-v"
version_regexp = "metis \\([^ \n,]+\\)"
version_ok = "2.3"
# %U means 2*timelimit+1. Required because Metis tends to
# react very slowly to the time limit given, hence answers
# oscillate between Timeout and Unknown
command = "%l/why3-cpulimit %U %m -s %e --time-limit %t %f"
driver = "drivers/metis.drv"

[ATP metitarski]
name = "MetiTarski"
exec = "metit"
exec = "metit-2.4"
exec = "metit-2.2"
version_switch = "-v"
version_regexp = "MetiTarski \\([^ \n,]+\\)"
version_ok = "2.4"
version_old = "2.2"
command = "%l/why3-cpulimit %T %m -s %e --time %t %f"
driver = "drivers/metitarski.drv"

[ATP spass]
name = "Spass"
exec = "SPASS"
exec = "SPASS-3.7"
version_switch = " | grep 'SPASS V'"
version_regexp = "SPASS V \\([^ \n\t]+\\)"
version_ok = "3.7"
command = "%l/why3-cpulimit %T %m -s %e -TPTP -PGiven=0 -PProblem=0 -TimeLimit=%t %f"
driver = "drivers/spass.drv"

[ATP spass]
name = "Spass"
exec = "SPASS"
exec = "SPASS-3.8ds"
version_switch = " | grep 'SPASS[^ \\n\\t]* V'"
version_regexp = "SPASS[^ \n\t]* V \\([^ \n\t]+\\)"
version_ok = "3.8ds"
command = "%l/why3-cpulimit %T %m -s %e -Isabelle=1 -PGiven=0 -TimeLimit=%t %f"
driver = "drivers/spass_types.drv"

[ATP vampire]
name = "Vampire"
exec = "vampire"
exec = "vampire-0.6"
version_switch = "--version"
version_regexp = "Vampire \\([0-9.]+\\)"
command = "%l/why3-cpulimit %T %m -s %e -t %t"
driver = "drivers/vampire.drv"
version_ok = "0.6"

[ATP princess]
name = "Princess"
exec = "princess"
# version_switch = "-h"
version_regexp = "(CASC version \\([0-9-]+\\))"
command = "%l/why3-cpulimit %T 0 -s %e -timeout=%t %f"
driver = "drivers/princess.drv"
version_ok = "2013-05-13"

[ATP beagle]
name = "Beagle"
exec = "beagle"
exec = "beagle-0.4.1"
# version_switch = "-h"
version_regexp = "version \\([0-9.]+\\)"
command = "%l/why3-cpulimit %t 0 -s %e %f"
driver = "drivers/beagle.drv"
version_ok = "0.4.1"

[ATP verit]
name = "veriT"
exec = "veriT"
exec = "veriT-201410"
version_switch = "--version"
version_regexp = "version \\([^ \n\r]+\\)"
command = "%l/why3-cpulimit %t %m -s %e --disable-print-success %f"
driver = "drivers/verit.drv"
version_ok = "201410"

[ATP verit]
name = "veriT"
exec = "veriT"
exec = "veriT-201310"
version_switch = "--version"
version_regexp = "version \\([^ \n\r]+\\)"
command = "%l/why3-cpulimit %t %m -s %e --disable-print-success --enable-simp \
--enable-unit-simp --enable-simp-sym --enable-unit-subst-simp --enable-bclause %f"
driver = "drivers/verit.drv"
version_old = "201310"

# Z3 4.3.2 does not support option global option -rs anymore.
# use settings given by "z3 -p" instead
# Z3 4.3.2 supports Datatypes
[ATP z3]
name = "Z3"
exec = "z3"
exec = "z3-4.3.3"
exec = "z3-4.3.2"
version_switch = "-version"
version_regexp = "Z3 version \\([^ \n\r]+\\)"
version_ok  = "4.3.3"
version_ok = "4.3.2"
driver = "drivers/z3_432.drv"
command = "%l/why3-cpulimit %t %m -s %e -smt2 sat.random_seed=42 nlsat.randomize=false smt.random_seed=42 %f"

[ATP z3]
name = "Z3"
exec = "z3"
exec = "z3-4.3.1"
exec = "z3-4.3.0"
exec = "z3-4.2"
exec = "z3-4.1.2"
exec = "z3-4.1.1"
exec = "z3-4.0"
version_switch = "-version"
version_regexp = "Z3 version \\([^ \n\r]+\\)"
version_old = "4.3.1"
version_old = "4.3.0"
version_old = "4.2"
version_old = "4.1.2"
version_old = "4.1.1"
version_old = "4.0"
driver = "drivers/z3.drv"
command = "%l/why3-cpulimit %t %m -s %e -smt2 -rs:42 %f"

[ATP z3]
name = "Z3"
exec = "z3"
exec = "z3-3.2"
exec = "z3-3.1"
exec = "z3-3.0"
version_switch = "-version"
version_regexp = "Z3 version \\([^ \n\r]+\\)"
version_old = "3.2"
version_old = "3.1"
version_old = "3.0"
driver = "drivers/z3.drv"
# the -T is unreliable in Z3 3.2
command = "%l/why3-cpulimit %t %m -s %e -smt2 -rs:42 %f"

[ATP z3]
name = "Z3"
exec = "z3"
exec = "z3-2.19"
exec = "z3-2.18"
exec = "z3-2.17"
exec = "z3-2.16"
version_switch = "-version"
version_regexp = "Z3 version \\([^ \n\r]+\\)"
version_old = "^2\.2.+$"
version_old = "^2\.1[6-9]$"
driver = "drivers/z3.drv"
command = "%l/why3-cpulimit %t %m -s %e -smt2 -rs:42 \
PHASE_SELECTION=0 \
RESTART_STRATEGY=0 \
RESTART_FACTOR=1.5 \
QI_EAGER_THRESHOLD=100 \
ARITH_RANDOM_INITIAL_VALUE=true \
SORT_AND_OR=false \
CASE_SPLIT=3 \
DELAY_UNITS=true \
DELAY_UNITS_THRESHOLD=16 \
%f"
#Other Parameters given by Nikolaj Bjorner
#BV_REFLECT=true #arith?
#MODEL_PARTIAL=true
#MODEL_VALUE_COMPLETION=false
#MODEL_HIDE_UNUSED_PARTITIONS=false
#MODEL_V1=true
#ASYNC_COMMANDS=false
#NNF_SK_HACK=true

[ATP z3]
name = "Z3"
exec = "z3"
exec = "z3-2.2"
exec = "z3-2.1"
exec = "z3-1.3"
version_switch = "-version"
version_regexp = "Z3 version \\([^ \n\r]+\\)"
version_old = "^2\.1[0-5]$"
version_old = "^2\.[0-9]$"
version_old = "1.3"
command = "%l/why3-cpulimit %t %m -s %e -smt %f"
driver = "drivers/z3_smtv1.drv"

[ATP zenon]
name = "Zenon"
exec = "zenon"
exec = "zenon-0.7.1"
version_switch = "-v"
version_regexp = "zenon version \\([^ \n\t]+\\)"
version_ok = "0.7.1"
command = "%l/why3-cpulimit %T 0 -s %e -p0 -itptp -max-size %mM -max-time %ts %f"
driver = "drivers/zenon.drv"

[ATP iprover]
name = "iProver"
exec = "iprover"
exec = "iprover-0.8.1"
version_switch = " | grep iProver"
version_regexp = "iProver v\\([^ \n\t]+\\)"
version_ok = "0.8.1"
command = "%l/why3-cpulimit %T %m -s %e --fof true --out_options none \
--time_out_virtual %t --clausifier /usr/bin/env --clausifier_options \
\"eprover --cnf --tstp-format \" %f"
driver = "drivers/iprover.drv"

[ATP mathematica]
name = "Mathematica"
exec = "math"
version_switch = "-run \"Exit[]\""
version_regexp = "Mathematica \\([0-9.]+\\)"
version_ok = "9.0"
version_ok = "8.0"
version_ok = "7.0"
command = "%l/why3-cpulimit %t %m -s %e -noprompt"
driver = "drivers/mathematica.drv"

[ITP coq]
name = "Coq"
compile_time_support = true
exec = "coqtop -batch"
version_switch = "-v"
version_regexp = "The Coq Proof Assistant, version \\([^ \n]+\\)"
version_ok = "8.4pl5"
version_ok = "8.4pl4"
version_ok = "8.4pl3"
version_ok = "8.4pl2"
version_ok = "8.4pl1"
version_ok = "8.4"
command = "%l/why3-cpulimit 0 %m -s %e -R %l/coq-tactic Why3 -R %l/coq Why3 -l %f"
driver = "drivers/coq.drv"
editor = "coqide"

[ITP pvs]
name = "PVS"
compile_time_support = true
exec = "pvs"
version_switch = "-version"
version_regexp = "PVS Version \\([^ \n]+\\)"
version_ok = "6.0"
version_bad = "^[0-5]\..+$"
# not why3-cpulimit 0 %m because 'proveit' allocates 8Gb at start-up
command = "%l/why3-cpulimit 0 0 -s %l/why3-call-pvs %l proveit -f %f"
driver = "drivers/pvs.drv"
in_place = true
editor = "pvs"

[ITP isabelle]
name = "Isabelle"
exec = "isabelle"
version_switch = "version"
version_regexp = "Isabelle\\([^:]+\\)"
version_ok = "2014"
version_bad = "2013-2"
# not why3-cpulimit 0 %m because isabelle needs more memory at start-up
command = "%l/why3-cpulimit 0 0 -s %e why3 -b %f"
driver = "drivers/isabelle.drv"
in_place = true
editor = "isabelle-jedit"

[editor pvs]
name = "PVS"
command = "%l/why3-call-pvs %l pvs %f"

[editor coqide]
name = "CoqIDE"
command = "coqide -R %l/coq-tactic Why3 -R %l/coq Why3 %f"

[editor proofgeneral-coq]
name = "Emacs/ProofGeneral/Coq"
command = "emacs --eval \"(setq coq-load-path '((\\\"%l/coq-tactic\\\" \\\"Why3\\\") \
(\\\"%l/coq\\\" \\\"Why3\\\")))\" %f"

[editor isabelle-jedit]
name = "Isabelle/jEdit"
command = "isabelle why3 -i jedit %f"

[editor proofgeneral-isabelle]
name = "Emacs/ProofGeneral/Isabelle"
command = "isabelle why3 -i emacs %f"

[editor altgr-ergo]
name = "AltGr-Ergo"
command = "altgr-ergo %f"

[shortcut shortcut1]
name="Alt-Ergo"
shortcut="altergo"<|MERGE_RESOLUTION|>--- conflicted
+++ resolved
@@ -56,7 +56,6 @@
 command = "%l/why3-cpulimit %t %m -s %e %f"
 driver = "drivers/alt_ergo_0.93.drv"
 
-<<<<<<< HEAD
 [ATP alt-ergo]
 name = "Alt-Ergo"
 exec = "alt-ergo"
@@ -87,28 +86,27 @@
 version_switch = "--version"
 version_regexp = "This is CVC4 version \\([^ \n\r]+\\)"
 version_ok  = "1.5-prerelease"
-driver = "drivers/cvc4.drv"
+version_ok  = "1.5"
+driver = "drivers/cvc4_14.drv"
 # --random-seed=42 is not needed as soon as --random-freq=0.0 by default
 # to try: --inst-when=full-last-call
-command = "%l/why3-cpulimit %T %m -s %e --stats --tlimit-per=%t000 --rlimit=%S --lang=smt2 %f"
+command = "%l/why3-cpulimit %T %m -s %e --stats --tlimit-per=%t000 --lang=smt2 %f"
+command_steps = "%l/why3-cpulimit %U %m -s %e --stats --rlimit=%S --lang=smt2 %f"
 
 # CVC4 version 1.4
-=======
-# CVC4 version >= 1.4
->>>>>>> 680be27a
 [ATP cvc4]
 name = "CVC4"
 exec = "cvc4"
 exec = "cvc4-1.4"
-exec = "cvc4-1.5-prerelease"
 version_switch = "--version"
 version_regexp = "This is CVC4 version \\([^ \n\r]+\\)"
 version_ok  = "1.4"
 driver = "drivers/cvc4_14.drv"
 # --random-seed=42 is not needed as soon as --random-freq=0.0 by default
 # to try: --inst-when=full-last-call
-command = "%l/why3-cpulimit %T %m -s %e --stats --tlimit-per=%t000 --lang=smt2 %f"
-command_steps = "%l/why3-cpulimit %U %m -s %e --stats --rlimit=%S --lang=smt2 %f"
+# --rlimit=%S : cvc4 1.4 DOES NOT accept -1 as argument
+# cvc4 .14 does not print steps used in --stats anyway
+command = "%l/why3-cpulimit %T %m -s %e --tlimit-per=%t000 --lang=smt2 %f"
 
 
 # CVC4 version 1.0 to 1.3
