--- conflicted
+++ resolved
@@ -44,29 +44,6 @@
 driver = "drivers/alt_ergo.drv"
 editor = "altgr-ergo"
 
-<<<<<<< HEAD
-# [ATP alt-ergo-model]
-# name = "Alt-Ergo"
-# alternative = "models"
-# exec = "alt-ergo"
-# exec = "alt-ergo-0.99.1"
-# exec = "alt-ergo-0.95.3"
-# exec = "alt-ergo-0.95.2"
-# exec = "alt-ergo-0.95.1"
-# exec = "alt-ergo-0.95"
-# exec = "alt-ergo-0.95-dev"
-# version_switch = "-version"
-# version_regexp = "\\([0-9.]+\\(-dev\\)?\\)"
-# version_ok  = "0.95.1"
-# version_ok  = "0.99.1"
-# version_old = "0.95"
-# version_old = "0.95-dev"
-# command = "%l/why3-cpulimit %T %m -s %e -timelimit %t -model %f"
-# driver = "drivers/alt_ergo_model.drv"
-# editor = "altgr-ergo"
-
-=======
->>>>>>> 9369e246
 [ATP alt-ergo]
 name = "Alt-Ergo"
 exec = "alt-ergo"
@@ -162,7 +139,6 @@
 driver = "drivers/cvc4.drv"
 command = "%l/why3-cpulimit %t %m -s %e --lang=smt2 %f"
 
-<<<<<<< HEAD
 [ATP cvc4full]
 name = "CVC4 '14"
 exec = "cvc4"
@@ -174,7 +150,7 @@
 version_ok  = "1.4"
 driver = "drivers/cvc4.drv"
 command = "%l/why3-cpulimit %t %m -s %e --lang=smt2 --simplification=none --quant-cf --qcf-tconstraint --mbqi=gen-ev --full-saturate-quant --uf-ss-fair %f"
-=======
+
 # Psyche version 2.x
 [ATP psyche]
 name = "Psyche"
@@ -185,7 +161,6 @@
 version_ok  = "2.0"
 driver = "drivers/psyche.drv"
 command = "%l/why3-cpulimit %t %m -s %e -gplugin dpll_wl %f"
->>>>>>> 9369e246
 
 # CVC3 versions 2.4.x
 [ATP cvc3]
